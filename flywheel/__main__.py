import argparse
import hashlib
import json
import math
import os
import shutil
import sys
import textwrap
from collections import Counter
from collections.abc import Collection, Sequence
from pathlib import Path
from typing import Callable

import yaml

from . import status_helper as repo_status
from .repocrawler import RepoCrawler

ROOT = Path(__file__).resolve().parent.parent

CONFIG_ENV_VAR = "FLYWHEEL_CONFIG_DIR"
CONFIG_FILENAME = "config.json"
DEFAULT_CONFIG_DIR = Path.home() / ".config" / "flywheel"
TELEMETRY_REMINDER = (
    "Telemetry preference not set; run `flywheel config telemetry "
    "--set off|on|full` to choose."
)

HELP_EPILOG = textwrap.dedent(
    """\
    Examples:
      flywheel init ./project --language python --save-dev --yes
      flywheel spin --dry-run path/to/repo --format table
    """
)


def _config_dir() -> Path:
    override = os.environ.get(CONFIG_ENV_VAR)
    if override:
        return Path(override).expanduser()
    return DEFAULT_CONFIG_DIR


def _config_path() -> Path:
    return _config_dir() / CONFIG_FILENAME


def load_config() -> dict[str, object]:
    path = _config_path()
    if not path.exists():
        return {}
    try:
        text = path.read_text()
    except OSError:
        return {}
    try:
        data = json.loads(text)
    except json.JSONDecodeError:
        return {}
    if isinstance(data, dict):
        return data
    return {}


def save_config(data: dict[str, object]) -> Path:
    path = _config_path()
    directory = path.parent
    directory.mkdir(parents=True, exist_ok=True)
    path.write_text(json.dumps(data, indent=2, sort_keys=True) + "\n")
    return path


def set_telemetry_mode(mode: str) -> Path:
    """Persist the telemetry ``mode`` to the flywheel config file."""

    config = load_config()
    config["telemetry"] = mode
    return save_config(config)


def update_related_status(args: argparse.Namespace) -> None:
    attempts = getattr(args, "attempts", 2)
    if attempts < 1:
        raise SystemExit("--attempts must be >= 1")
    readme = Path(args.readme)
    token = args.token or os.environ.get("GITHUB_TOKEN")
    repo_status.update_readme(readme, token=token, attempts=attempts)


def telemetry_config(args: argparse.Namespace) -> None:
    config = load_config()
    mode = args.set
    if mode:
        config["telemetry"] = mode
        save_config(config)
        print(f"Telemetry preference set to {mode}.")
        return
    current = str(config.get("telemetry", "ask"))
    print(f"Telemetry preference: {current}")


def _automation_context() -> bool:
    """Return ``True`` when running in a known non-interactive environment."""

    for name in ("CI", "GITHUB_ACTIONS"):
        raw = os.environ.get(name)
        if not raw:
            continue
        if raw.lower() in {"0", "false", "no"}:
            continue
        return True
    return False


def _is_interactive() -> bool:
    """Return ``True`` when stdin/stdout are attached to a TTY."""

    try:
        stdin_tty = sys.stdin.isatty()
        stdout_tty = sys.stdout.isatty()
    except Exception:  # pragma: no cover - extremely unlikely
        return False
    return bool(stdin_tty and stdout_tty)


def _prompt_for_telemetry() -> None:
    """Prompt once for telemetry opt-in and persist the choice."""

    config = load_config()
    if "telemetry" in config:
        return
    if _automation_context() or not _is_interactive():
        print(TELEMETRY_REMINDER, file=sys.stderr)
        return

    prompt = (
        "Share anonymized telemetry (command usage and exit codes) to help "
        "improve flywheel? [y/N]: "
    )
    while True:
        try:
            response = input(prompt)
        except EOFError:
            print(TELEMETRY_REMINDER, file=sys.stderr)
            return
        response = response.strip().lower()
        if response in {"y", "yes"}:
            choice = "on"
            break
        if response in {"n", "no", ""}:
            choice = "off"
            break
        print("Please respond with 'y' or 'n'.")

    config["telemetry"] = choice
    save_config(config)
    if choice == "on":
        confirmation = (
            "Telemetry enabled. Run `flywheel config telemetry "
            "--set off|full` to update the preference."
        )
    else:
        confirmation = (
            "Telemetry disabled. Run `flywheel config telemetry "
            "--set on|full` to enable it later."
        )
    print(confirmation)


def maybe_prompt_for_telemetry(args: argparse.Namespace) -> None:
    """Prompt for telemetry opt-in on the first CLI run."""

    command = getattr(args, "command", None)
    if command == "config":
        return
    if getattr(args, "yes", False):
        # Commands executed with ``--yes`` are explicitly non-interactive, so
        # skip the telemetry prompt to avoid blocking automation (for example
        # during CI test runs).
        return
    _prompt_for_telemetry()


WORKFLOW_FILES = [
    ".github/workflows/01-lint-format.yml",
    ".github/workflows/02-tests.yml",
    ".github/workflows/03-docs.yml",
    ".github/workflows/release.yml",
    ".github/workflows/security.yml",
]

OTHER_FILES = [
    ".github/dependabot.yml",
    ".github/release-drafter.yml",
    "eslint.config.mjs",
    ".prettierrc",
    ".pre-commit-config.yaml",
    "scripts/checks.sh",
]

PY_FILES = [
    "templates/python/pyproject.toml",
    "templates/python/requirements.txt",
]

JS_FILES = ["templates/javascript/package.json"]

PROMPT_DOCS = [Path("docs/prompts/codex/automation.md")]

SPIN_SKIP_DIRECTORIES = {
    ".git",
    ".hg",
    ".mypy_cache",
    ".pytest_cache",
    ".svn",
    ".tox",
    "__pycache__",
    "build",
    "dist",
    "node_modules",
    "venv",
    ".venv",
}
SPIN_ALLOWED_HIDDEN = {".github"}
CODE_FILE_SUFFIXES = {
    ".cjs",
    ".js",
    ".jsx",
    ".mjs",
    ".py",
    ".ts",
    ".tsx",
}
SPIN_ANALYZERS = {
    "ci",
    "dependencies",
    "docs",
    "lint",
    "readme",
    "tests",
}
SPIN_ANALYZER_HELP = (
    "comma-separated analyzers to enable/disable (use -name to disable)"
)
LANGUAGE_BY_SUFFIX = {
    ".bash": "Shell",
    ".c": "C",
    ".cc": "C++",
    ".cjs": "JavaScript",
    ".cpp": "C++",
    ".cs": "C#",
    ".css": "CSS",
    ".cxx": "C++",
    ".dart": "Dart",
    ".go": "Go",
    ".h": "C",
    ".hh": "C++",
    ".hpp": "C++",
    ".htm": "HTML",
    ".html": "HTML",
    ".ini": "INI",
    ".java": "Java",
    ".js": "JavaScript",
    ".jsx": "JavaScript",
    ".kts": "Kotlin",
    ".kt": "Kotlin",
    ".less": "Less",
    ".lua": "Lua",
    ".m": "Objective-C",
    ".md": "Markdown",
    ".mm": "Objective-C++",
    ".mjs": "JavaScript",
    ".php": "PHP",
    ".pl": "Perl",
    ".ps1": "PowerShell",
    ".psm1": "PowerShell",
    ".py": "Python",
    ".pyi": "Python",
    ".r": "R",
    ".rb": "Ruby",
    ".rs": "Rust",
    ".scala": "Scala",
    ".scss": "Sass",
    ".sh": "Shell",
    ".swift": "Swift",
    ".toml": "TOML",
    ".ts": "TypeScript",
    ".tsx": "TypeScript",
    ".vue": "Vue",
    ".yaml": "YAML",
    ".yml": "YAML",
}
TEST_FILENAME_SUFFIXES = (
    "_test.py",
    "_test.ts",
    "_test.tsx",
    "_test.js",
    "_test.jsx",
    ".test.py",
    ".test.ts",
    ".test.tsx",
    ".test.js",
    ".test.jsx",
    ".spec.py",
    ".spec.ts",
    ".spec.tsx",
    ".spec.js",
    ".spec.jsx",
)

NODE_LOCKFILES = {
    "package-lock.json",
    "yarn.lock",
    "pnpm-lock.yaml",
    "bun.lockb",
}
PIPFILE_LOCK = "Pipfile.lock"

IMPACT_CONFIDENCE = {
    "high": 0.9,
    "medium": 0.8,
    "low": 0.7,
}

APPLY_README_CONTENT = """# Project Overview

Describe the project purpose, setup instructions, and test commands.

"""

APPLY_DOCS_CONTENT = """# Documentation

Use this directory for onboarding guides, architecture notes, and FAQ updates.

"""


def _merge_repo_specs(specs: Sequence[str]) -> list[str]:
    """Return deduplicated repo specs preserving latest branch overrides."""

    order: list[str] = []
    branches: dict[str, str | None] = {}
    for raw in specs:
        spec = raw.strip()
        if not spec:
            continue
        if "@" in spec:
            name, branch = spec.split("@", 1)
            name = name.strip()
            branch = branch.strip()
        else:
            name = spec
            branch = ""
        if not name:
            continue
        if name not in order:
            order.append(name)
        if branch:
            branches[name] = branch
        else:
            branches[name] = None

    merged: list[str] = []
    for name in order:
        branch = branches.get(name)
        merged.append(f"{name}@{branch}" if branch else name)
    return merged


def copy_file(src: Path, dest: Path) -> None:
    dest.parent.mkdir(parents=True, exist_ok=True)
    if dest.exists() and dest.read_bytes() == src.read_bytes():
        return
    shutil.copy2(src, dest)


def summarize_repo_root(repo: Path, limit: int = 10) -> str:
    """Return a comma-separated snapshot of top-level entries in ``repo``."""

    if not repo.exists():
        return "(directory not found)"
    if not repo.is_dir():
        return "(path is not a directory)"

    try:
        children = sorted(repo.iterdir(), key=lambda p: p.name.lower())
    except OSError:
        return "(unable to list repository contents)"

    entries: list[str] = []
    for child in children:
        name = child.name
        if name.startswith("."):
            continue
        try:
            if child.is_file():
                if child.is_symlink():
                    entries.append(f"{name}@")
                else:
                    entries.append(name)
                continue
            if child.is_dir():
                continue
            entries.append(name)
        except OSError:
            entries.append(name)

    if not entries:
        return "(no non-hidden files found)"

    if len(entries) > limit:
        remaining = len(entries) - limit
        entries = entries[:limit] + [f"… (+{remaining} more)"]

    return ", ".join(entries)


def inject_dev(target: Path) -> None:
    for rel in WORKFLOW_FILES + OTHER_FILES:
        copy_file(ROOT / rel, target / rel)


def sync_prompt_docs(
    target: Path, prompt_paths: Sequence[Path] | None = None
) -> list[Path]:
    """Copy prompt docs into ``target`` and return updated paths."""

    resolved_target = target.resolve()
    resolved_target.mkdir(parents=True, exist_ok=True)
    prompts = [Path(rel) for rel in (prompt_paths or PROMPT_DOCS)]
    updated: list[Path] = []
    for rel in prompts:
        src = ROOT / rel
        if not src.exists():
            raise FileNotFoundError(f"Prompt file not found: {src}")
        dest = resolved_target / rel
        src_bytes = src.read_bytes()
        dest_bytes = dest.read_bytes() if dest.exists() else None
        should_copy = dest_bytes != src_bytes
        copy_file(src, dest)
        if should_copy:
            updated.append(dest)
    return updated


def audit_repo(target: Path) -> None:
    missing = []
    for rel in WORKFLOW_FILES + OTHER_FILES:
        if not (target / rel).exists():
            missing.append(rel)
    if missing:
        print("Missing dev tooling files:")
        for rel in missing:
            print(f" - {rel}")
    else:
        print("All dev tooling files present.")


def prompt_bool(question: str, default: bool) -> bool:
    suffix = "Y/n" if default else "y/N"
    resp = input(f"{question} [{suffix}]: ").strip().lower()
    if not resp:
        return default
    return resp.startswith("y")


def init_repo(args: argparse.Namespace) -> None:
    target = Path(args.path).resolve()
    target.mkdir(parents=True, exist_ok=True)

    language = args.language
    if not args.yes:
        resp = input(
            f"Language [python/javascript] ({language}): "
        ).strip()  # pragma: no cover
        if resp:  # pragma: no cover
            language = resp  # pragma: no cover

    if language == "python":
        for rel in PY_FILES:  # pragma: no cover
            copy_file(ROOT / rel, target / Path(rel).name)  # pragma: no cover
    elif language == "javascript":
        for rel in JS_FILES:  # pragma: no cover
            copy_file(ROOT / rel, target / Path(rel).name)  # pragma: no cover

    save_dev = args.save_dev
    if save_dev is None:
        if args.yes:
            save_dev = False
        else:
            save_dev = prompt_bool("Inject dev tooling?", False)

    if save_dev:
        inject_dev(target)


def update_repo(args: argparse.Namespace) -> None:
    target = Path(args.path).resolve()

    save_dev = args.save_dev
    if save_dev is None:
        if args.yes:
            save_dev = True
        else:
            save_dev = prompt_bool("Inject dev tooling?", True)

    if save_dev:
        inject_dev(target)


PROMPT_TMPL = """# Purpose
Assist developers working on this repository.

# Context
{snippet}

# Repo Snapshot
Top-level entries: {snapshot}

# Request
Provide high level guidance or next steps.
"""


def prompt(args: argparse.Namespace) -> None:
    repo = Path(args.path).resolve()
    readme = repo / "README.md"
    if readme.exists():
        snippet = "\n".join(readme.read_text().splitlines()[:20])
    else:
        snippet = "No README found."  # pragma: no cover
    snapshot = summarize_repo_root(repo)
    # Avoid ``str.format`` so braces in README snippets don't break formatting
    prompt_text = PROMPT_TMPL.replace("{snippet}", snippet).replace(
        "{snapshot}", snapshot
    )
    print(prompt_text)


def _iter_project_files(root: Path) -> list[Path]:
    files: list[Path] = []
    allowed_hidden = SPIN_ALLOWED_HIDDEN
    skip_dirs = SPIN_SKIP_DIRECTORIES
    for dirpath, dirnames, filenames in os.walk(root):
        current = Path(dirpath)
        rel_parts = current.relative_to(root).parts if current != root else ()
        if any(part in skip_dirs for part in rel_parts):
            dirnames[:] = []
            continue
        pruned: list[str] = []
        for name in dirnames:
            if name in skip_dirs:
                continue
            if name.startswith(".") and name not in allowed_hidden:
                continue
            pruned.append(name)
        dirnames[:] = pruned
        for filename in filenames:
            if filename.startswith(".") and current.name not in allowed_hidden:
                continue
            files.append(current / filename)
    return files


def _has_ci_workflows(root: Path) -> bool:
    workflows = root / ".github" / "workflows"
    if not workflows.exists():
        return False
    try:
        entries = list(workflows.iterdir())
    except OSError:
        return False

    keywords = getattr(RepoCrawler, "CI_KEYWORDS", ())
    for path in entries:
        if not path.is_file():
            continue
        if path.suffix.lower() not in {".yml", ".yaml"}:
            continue
        name = path.name.lower()
        if any(keyword in name for keyword in keywords):
            return True
    return False


def _has_docs_directory(root: Path) -> bool:
    docs_dir = root / "docs"
    if not docs_dir.exists():
        return False
    try:
        for path in docs_dir.rglob("*"):
            if path.is_file() and not path.name.startswith("."):
                return True
    except OSError:
        return False
    return False


def _detect_tests(root: Path, files: Sequence[Path]) -> bool:
    tests_dir = root / "tests"
    if tests_dir.exists():
        for path in tests_dir.rglob("*"):
            if path.is_file():
                return True
    for path in files:
        suffix = path.suffix.lower()
        if suffix not in CODE_FILE_SUFFIXES:
            continue
        name = path.name.lower()
        if name.startswith("test_"):
            return True
        if any(name.endswith(sfx) for sfx in TEST_FILENAME_SUFFIXES):
            return True
        parent_parts = [part.lower() for part in path.parts[:-1]]
        if any(part in {"tests", "__tests__"} for part in parent_parts):
            return True
    return False


LINT_CONFIG_PATHS = [
    ".pre-commit-config.yaml",
    ".pre-commit-config.yml",
    ".flake8",
    "pylintrc",
    "eslint.config.js",
    "eslint.config.mjs",
    "eslint.config.cjs",
    ".eslintrc",
    ".eslintrc.json",
    ".eslintrc.js",
    ".eslintrc.cjs",
    ".eslintrc.yaml",
    ".eslintrc.yml",
    ".stylelintrc",
    ".stylelintrc.json",
    ".stylelintrc.yaml",
    ".stylelintrc.yml",
]

PYPROJECT_LINT_MARKERS = (
    "[tool.black]",
    "[tool.ruff]",
    "[tool.flake8]",
    "[tool.isort]",
)

SETUP_CFG_LINT_MARKERS = (
    "[flake8]",
    "[pylint]",
    "[isort]",
)

PACKAGE_JSON_LINT_TOKENS = (
    "eslint",
    "prettier",
    "flake8",
    "ruff",
    "pylint",
)


LINT_VALIDATION_COMMANDS = (
    "pre-commit run --all-files"
    " || npm run lint -- --max-warnings=0"
    " || npm run lint"
    " || ruff check ."
    " || flake8 .",
)

SUMMARY_HINTS: dict[str, tuple[int, str]] = {
    "add-readme": (10, "a README.md"),
    "add-docs": (20, "a docs/ directory"),
    "configure-ci": (30, "CI workflows"),
    "add-tests": (40, "automated tests"),
    "add-linting": (50, "lint configuration"),
    "commit-lockfiles": (60, "dependency lockfiles"),
}

NO_SUGGESTIONS_SUMMARY = " ".join(
    [
        "Baseline analyzers found no issues;",
        "repository meets flywheel defaults.",
    ]
)


def _pyproject_configures_lint(pyproject: Path) -> bool:
    if not pyproject.exists():
        return False
    try:
        text = pyproject.read_text()
    except OSError:
        return False
    lowered = text.lower()
    return any(marker in lowered for marker in PYPROJECT_LINT_MARKERS)


def _setup_cfg_configures_lint(setup_cfg: Path) -> bool:
    if not setup_cfg.exists():
        return False
    try:
        text = setup_cfg.read_text()
    except OSError:
        return False
    lowered = text.lower()
    return any(marker in lowered for marker in SETUP_CFG_LINT_MARKERS)


def _package_json_configures_lint(package_json: Path) -> bool:
    if not package_json.exists():
        return False
    try:
        payload: object = json.loads(package_json.read_text())
    except (OSError, json.JSONDecodeError):
        return False
    if not isinstance(payload, dict):
        return False
    scripts = payload.get("scripts")
    if not isinstance(scripts, dict):
        return False
    for key, command in scripts.items():
        if not isinstance(key, str) or not isinstance(command, str):
            continue
        lower_key = key.lower()
        lower_cmd = command.lower()
        if "lint" in lower_key:
            return True
        if any(token in lower_cmd for token in PACKAGE_JSON_LINT_TOKENS):
            return True
    return False


def _detect_lint_config(root: Path, files: Sequence[Path]) -> bool:
    """Return True when lint tooling is configured for the project."""

    if any((root / name).exists() for name in LINT_CONFIG_PATHS):
        return True
    if _pyproject_configures_lint(root / "pyproject.toml"):
        return True
    if _setup_cfg_configures_lint(root / "setup.cfg"):
        return True
    if _package_json_configures_lint(root / "package.json"):
        return True
    return False


def _summarize_language_mix(files: Sequence[Path]) -> list[dict[str, object]]:
    counts: Counter[str] = Counter()
    for path in files:
        language = LANGUAGE_BY_SUFFIX.get(path.suffix.lower())
        if language:
            counts[language] += 1
    ordered = sorted(counts.items(), key=lambda item: (-item[1], item[0]))
    top_languages: list[dict[str, object]] = []
    for language, count in ordered[:5]:
        top_languages.append({"language": language, "count": count})
    return top_languages


def _analyze_dependency_health(
    root: Path,
    files: Sequence[Path],
) -> dict[str, object]:
    manifests: list[str] = []
    lockfiles: list[str] = []
    missing: list[str] = []

    files_by_dir: dict[Path, set[str]] = {}
    for path in files:
        try:
            rel = path.relative_to(root)
        except ValueError:
            rel = path
        directory = rel.parent
        entries = files_by_dir.setdefault(directory, set())
        entries.add(rel.name)

    for directory, names in files_by_dir.items():
        if "package.json" in names:
            manifest_path = (directory / "package.json").as_posix()
            manifests.append(manifest_path)
            lock_found = False
            for candidate in NODE_LOCKFILES:
                if candidate in names:
                    lock_found = True
                    lockfiles.append((directory / candidate).as_posix())
            if not lock_found:
                missing.append(manifest_path)
        if "Pipfile" in names:
            manifest_path = (directory / "Pipfile").as_posix()
            manifests.append(manifest_path)
            lock_path = (directory / PIPFILE_LOCK).as_posix()
            if PIPFILE_LOCK in names:
                lockfiles.append(lock_path)
            else:
                missing.append(manifest_path)

    manifests = sorted(set(manifests))
    lockfiles = sorted(set(lockfiles))
    missing = sorted(set(missing))
    status = "ok" if not missing else "lockfile-missing"
    return {
        "manifests": manifests,
        "lockfiles": lockfiles,
        "missing_lockfiles": missing,
        "status": status,
    }


def _lockfile_validation_commands(missing: Sequence[str]) -> list[str]:
    """Return shell commands that confirm expected lockfiles exist."""

    commands: list[str] = []
    for manifest in missing:
        manifest_path = Path(manifest)
        parent = manifest_path.parent
        prefix = parent.as_posix()
        if prefix in {"", "."}:
            prefix = ""
        else:
            prefix = f"{prefix}/"
        name = manifest_path.name.lower()
        if name == "package.json":
            checks: list[str] = []
            for candidate in NODE_LOCKFILES:
                candidate_path = f"{prefix}{candidate}"
                checks.append(f"test -f {candidate_path}")
            if checks:
                commands.append(" || ".join(checks))
        elif name == "pipfile":
            lock_path = f"{prefix}{PIPFILE_LOCK}"
            commands.append(f"test -f {lock_path}")
    return commands


def _parse_analyzers(value: str | None) -> set[str]:
    """Return enabled analyzers parsed from ``value``.

    ``value`` accepts a comma-separated list of analyzer names.
    Entries starting with ``-`` disable an analyzer, ``all`` resets to the
    ``none`` clears the list entirely. Analyzer names are case-insensitive.
    """

    enabled = set(SPIN_ANALYZERS)
    explicit_selection = False
    if not value:
        return enabled

    tokens = [token.strip() for token in value.split(",") if token.strip()]
    if not tokens:
        return enabled

    for token in tokens:
        lowered = token.lower()
        if lowered == "all":
            enabled = set(SPIN_ANALYZERS)
            explicit_selection = True
            continue
        if lowered == "none":
            enabled = set()
            explicit_selection = True
            continue
        negate = lowered.startswith("-")
        name = lowered[1:] if negate else lowered
        if name not in SPIN_ANALYZERS:
            valid = ", ".join(sorted(SPIN_ANALYZERS))
            message = f"Unknown analyzer '{name}'. " f"Valid options: {valid}."
            raise SystemExit(message)
        if negate:
            enabled.discard(name)
        else:
            if not explicit_selection:
                enabled = set()
                explicit_selection = True
            enabled.add(name)
    return enabled


def _analyze_repository(
    root: Path,
    analyzers: set[str] | None = None,
) -> tuple[dict[str, object], list[dict[str, object]]]:
    enabled = analyzers if analyzers is not None else set(SPIN_ANALYZERS)
    include_docs = "docs" in enabled
    include_readme = "readme" in enabled
    include_ci = "ci" in enabled
    include_lint = "lint" in enabled
    include_tests = "tests" in enabled
    include_dependencies = "dependencies" in enabled
    files = _iter_project_files(root)
    ext_counts = Counter((path.suffix.lower() or "<none>") for path in files)
    top_extensions = [
        {"extension": ext, "count": count}
        for ext, count in sorted(
            ext_counts.items(), key=lambda item: (-item[1], item[0])
        )[:5]
    ]
    has_readme = (root / "README.md").exists() if include_readme else None
    has_ci = _has_ci_workflows(root) if include_ci else None
    has_docs = _has_docs_directory(root) if include_docs else None
    has_tests = _detect_tests(root, files) if include_tests else None
    has_lint = _detect_lint_config(root, files) if include_lint else None
    language_mix = _summarize_language_mix(files)
    if include_dependencies:
        dependency_health = _analyze_dependency_health(root, files)
    else:
        dependency_health = None
    stats: dict[str, object] = {
        "total_files": len(files),
        "top_extensions": top_extensions,
        "has_readme": has_readme,
        "has_docs": has_docs,
        "has_lint_config": has_lint,
        "has_tests": has_tests,
        "has_ci_workflows": has_ci,
        "language_mix": language_mix,
        "dependency_health": dependency_health,
    }
    suggestions: list[dict[str, object]] = []
    if include_docs and not has_docs:
        rationale = (
            "Set up a docs/ directory with project guides and "
            "contributor onboarding notes so new collaborators ramp "
            "up quickly."
        )
        suggestions.append(
            {
                "id": "add-docs",
                "category": "docs",
                "title": "Create docs/ with onboarding guides",
                "summary": rationale,
                "description": rationale,
                "rationale": rationale,
                "diffPreview": "",
                "impact": "medium",
                "confidence": IMPACT_CONFIDENCE["medium"],
                "files": ["docs/"],
                "dependencies": [],
                "validation": ["test -d docs"],
            }
        )
    if include_readme and not has_readme:
        rationale = (
            "Document the project purpose, setup instructions, and "
            "test commands so new contributors ramp up quickly."
        )
        suggestions.append(
            {
                "id": "add-readme",
                "category": "docs",
                "title": "Add README.md",
                "summary": rationale,
                "description": rationale,
                "rationale": rationale,
                "diffPreview": "",
                "impact": "medium",
                "confidence": IMPACT_CONFIDENCE["medium"],
                "files": ["README.md"],
                "dependencies": [],
                "validation": ["test -f README.md"],
            }
        )
    if include_ci and not has_ci:
        rationale = (
            "Add GitHub Actions workflows under .github/workflows so "
            "lint, test, and docs jobs run on every push."
        )
        suggestions.append(
            {
                "id": "configure-ci",
                "category": "chore",
                "title": "Add CI workflows",
                "summary": rationale,
                "description": rationale,
                "rationale": rationale,
                "diffPreview": "",
                "impact": "high",
                "confidence": IMPACT_CONFIDENCE["high"],
                "files": [".github/workflows/"],
                "dependencies": [],
                "validation": ["test -d .github/workflows"],
            }
        )
    if include_lint and not has_lint:
        rationale = (
            "Set up lint tooling (for example pre-commit, ESLint, or "
            "Ruff) so contributors catch style issues before they "
            "reach CI."
        )
        suggestions.append(
            {
                "id": "add-linting",
                "category": "chore",
                "title": "Add lint configuration",
                "summary": rationale,
                "description": rationale,
                "rationale": rationale,
                "diffPreview": "",
                "impact": "medium",
                "confidence": IMPACT_CONFIDENCE["medium"],
                "files": [".pre-commit-config.yaml"],
                "dependencies": [],
                "validation": list(LINT_VALIDATION_COMMANDS),
            }
        )
    if include_tests and not has_tests:
        rationale = (
            "Create a tests/ directory or add language-appropriate test "
            "files to prevent regressions."
        )
        suggestions.append(
            {
                "id": "add-tests",
                "category": "fix",
                "title": "Bootstrap an automated test suite",
                "summary": rationale,
                "description": rationale,
                "rationale": rationale,
                "diffPreview": "",
                "impact": "high",
                "confidence": IMPACT_CONFIDENCE["high"],
                "files": ["tests/"],
                "dependencies": [],
                "validation": [
                    "npm run test:ci || npm test || pytest -q",
                ],
            }
        )
    if (
        include_dependencies
        and dependency_health
        and dependency_health["missing_lockfiles"]
    ):
        validations = _lockfile_validation_commands(
            dependency_health["missing_lockfiles"]
        )
        if not validations:
            validations = ["git status --short"]
        rationale = (
            "Generate and commit dependency lockfiles (for example, "
            "package-lock.json or Pipfile.lock) so installs stay "
            "reproducible across environments."
        )
        suggestions.append(
            {
                "id": "commit-lockfiles",
                "category": "chore",
                "title": "Commit dependency lockfiles",
                "summary": rationale,
                "description": rationale,
                "rationale": rationale,
                "diffPreview": "",
                "impact": "medium",
                "confidence": IMPACT_CONFIDENCE["medium"],
                "files": dependency_health["missing_lockfiles"],
                "dependencies": [],
                "validation": validations,
            }
        )
    suggestions = _sort_suggestions(suggestions)
    return stats, suggestions


def _sort_suggestions(
    items: Sequence[dict[str, object]],
) -> list[dict[str, object]]:
    """Return suggestions sorted by category priority and impact severity."""

    category_order = {
        "fix": 0,
        "chore": 1,
        "docs": 2,
        "feature": 3,
        "refactor": 4,
    }
    impact_order = {"high": 0, "medium": 1, "low": 2}

    def sort_key(item: dict[str, object]) -> tuple[int, int, str]:
        category = str(item.get("category", ""))
        impact = str(item.get("impact", ""))
        cat_rank = category_order.get(category, len(category_order))
        impact_rank = impact_order.get(impact, len(impact_order))
        identifier = str(item.get("id", ""))
        return (cat_rank, impact_rank, identifier)

    return sorted(items, key=sort_key)


def _format_bool(value: bool | None) -> str:
    if value is True:
        return "yes"
    if value is False:
        return "no"
    return "skipped"


def _format_language_mix(entries: Sequence[dict[str, object]]) -> str:
    if not entries:
        return "none detected"
    parts: list[str] = []
    for entry in entries:
        language = str(entry.get("language", ""))
        count = entry.get("count")
        parts.append(f"{language} ({count})")
    return ", ".join(parts)


def _format_confidence(value: object) -> str:
    try:
        number = float(value)
    except (TypeError, ValueError):
        return "-"
    if math.isnan(number) or math.isinf(number):
        return "-"
    return f"{number:.2f}"


def _join_natural(items: Sequence[str]) -> str:
    if not items:
        return ""
    if len(items) == 1:
        return items[0]
    if len(items) == 2:
        return f"{items[0]} and {items[1]}"
    return ", ".join(items[:-1]) + f", and {items[-1]}"


def _build_summary(
    _stats: dict[str, object], suggestions: Sequence[dict[str, object]]
) -> str:
    total = len(suggestions)
    if total == 0:
        return NO_SUGGESTIONS_SUMMARY

    missing_entries: list[tuple[int, str]] = []
    seen_phrases: set[str] = set()
    for suggestion in suggestions:
        suggestion_id = str(suggestion.get("id", ""))
        hint = SUMMARY_HINTS.get(suggestion_id)
        if hint and hint[1] not in seen_phrases:
            missing_entries.append(hint)
            seen_phrases.add(hint[1])

    missing_entries.sort(key=lambda item: item[0])
    missing_items = [phrase for _, phrase in missing_entries]

    pieces: list[str] = []
    if missing_items:
        missing_text = _join_natural(missing_items)
        pieces.append(f"Repository is missing {missing_text}")
    pieces.append(
        "Generated {} suggestion{} from dry-run analyzers".format(
            total,
            "s" if total != 1 else "",
        )
    )
    return ". ".join(pieces) + "."


def _format_stats_lines(stats: dict[str, object]) -> list[str]:
    dependency = stats.get("dependency_health")
    language_mix = stats.get("language_mix", [])
    lines = [f"  - total_files: {stats.get('total_files', 0)}"]
    readme_flag = _format_bool(stats.get("has_readme"))
    docs_flag = _format_bool(stats.get("has_docs"))
    ci_flag = _format_bool(stats.get("has_ci_workflows"))
    tests_flag = _format_bool(stats.get("has_tests"))
    lint_flag = _format_bool(stats.get("has_lint_config"))
    lines.append(f"  - has_readme: {readme_flag}")
    lines.append(f"  - has_docs: {docs_flag}")
    lines.append(f"  - has_ci_workflows: {ci_flag}")
    lines.append(f"  - has_tests: {tests_flag}")
    lines.append(f"  - has_lint_config: {lint_flag}")
    if isinstance(dependency, dict):
        dep_status = dependency.get("status", "unknown")
    elif dependency is None:
        dep_status = "skipped"
    else:
        dep_status = str(dependency)
    lines.append(f"  - dependency_health: {dep_status}")
    mix_text = _format_language_mix(language_mix)
    lines.append(f"  - language_mix: {mix_text}")
    return lines


def _render_spin_table(result: dict[str, object]) -> str:
    stats_lines = _format_stats_lines(result.get("stats", {}))
    suggestions = result.get("suggestions", [])
    lines = [
        f"Target: {result.get('target', '')}",
        f"Mode: {result.get('mode', '')}",
        "",
        "Stats:",
        *stats_lines,
        "",
    ]
    if suggestions:
        headers = [
            "Index",
            "Id",
            "Category",
            "Impact",
            "Confidence",
            "Title",
            "Files",
        ]
        rows: list[dict[str, str]] = []
        for idx, suggestion in enumerate(suggestions, start=1):
            files = ", ".join(suggestion.get("files", [])) or "-"
            confidence_value = _format_confidence(suggestion.get("confidence"))
            rows.append(
                {
                    "Index": str(idx),
                    "Id": str(suggestion.get("id", "")),
                    "Category": str(suggestion.get("category", "")),
                    "Impact": str(suggestion.get("impact", "")),
                    "Confidence": confidence_value,
                    "Title": str(suggestion.get("title", "")),
                    "Files": files,
                }
            )
        widths: dict[str, int] = {}
        for header in headers:
            max_cell = max((len(row[header]) for row in rows), default=0)
            widths[header] = max(len(header), max_cell)
        header_cells: list[str] = []
        for header in headers:
            header_cells.append(header.ljust(widths[header]))
        header_line = " | ".join(header_cells)
        sep_cells = ["-" * widths[header] for header in headers]
        separator = "-+-".join(sep_cells)
        lines.append("Suggestions:")
        lines.append(header_line)
        lines.append(separator)
        for row in rows:
            row_cells: list[str] = []
            for header in headers:
                row_cells.append(row[header].ljust(widths[header]))
            line = " | ".join(row_cells)
            lines.append(line)
    else:
        lines.append("Suggestions: none found.")
    return "\n".join(lines)


def _escape_markdown(text: str) -> str:
    escaped = text.replace("|", "\\|")
    return escaped.replace("\n", " ")


def _render_spin_markdown(result: dict[str, object]) -> str:
    stats = result.get("stats", {})
    stats_lines = _format_stats_lines(stats)
    summary = [
        "# flywheel spin dry-run",
        "",
        f"- Target: `{result.get('target', '')}`",
        f"- Mode: `{result.get('mode', '')}`",
    ]
    # Convert leading bullet prefix in stats lines to markdown list items.
    converted_stats: list[str] = []
    for line in stats_lines:
        converted_stats.append(line.replace("  -", "-", 1))
    summary.extend(converted_stats)
    summary.append("")
    suggestions = result.get("suggestions", [])
    if suggestions:
        headers = [
            "#",
            "Id",
            "Category",
            "Impact",
            "Confidence",
            "Title",
            "Files",
        ]
        summary.append("| " + " | ".join(headers) + " |")
        summary.append("| " + " | ".join("---" for _ in headers) + " |")
        for idx, suggestion in enumerate(suggestions, start=1):
            files = ", ".join(suggestion.get("files", [])) or "-"
            suggestion_id = _escape_markdown(str(suggestion.get("id", "")))
            category = _escape_markdown(str(suggestion.get("category", "")))
            impact = _escape_markdown(str(suggestion.get("impact", "")))
            title = _escape_markdown(str(suggestion.get("title", "")))
            files_cell = _escape_markdown(files)
            confidence = _format_confidence(suggestion.get("confidence"))
            cells = [
                str(idx),
                suggestion_id or "-",
                category or "-",
                impact or "-",
                confidence,
                title or "-",
                files_cell or "-",
            ]
            summary.append("| " + " | ".join(cells) + " |")
    else:
        summary.append("_No suggestions found._")
    return "\n".join(summary)


def _spin_cache_filename(
    target: Path,
    analyzers: Collection[str] | None = None,
) -> str:
    """Return a stable cache filename for ``target`` and ``analyzers``."""

    resolved = target.resolve()
    normalized_analyzers: tuple[str, ...]
    if analyzers:
        normalized = {name.lower() for name in analyzers}
        normalized_analyzers = tuple(sorted(normalized))
        default_analyzers = tuple(sorted(SPIN_ANALYZERS))
        if normalized_analyzers == default_analyzers:
            normalized_analyzers = ()
    else:
        normalized_analyzers = ()
    digest_source = str(resolved)
    if normalized_analyzers:
        analyzers_key = "/".join(normalized_analyzers)
        digest_source = f"{digest_source}::{analyzers_key}"
    digest = hashlib.sha256(digest_source.encode("utf-8")).hexdigest()[:10]
    stem = resolved.name
    if not stem:
        anchor = resolved.anchor.rstrip("/\\")
        stem = anchor or "target"
    allowed = "-_."
    sanitized_parts: list[str] = []
    for ch in stem:
        sanitized_parts.append(ch if ch.isalnum() or ch in allowed else "_")
    sanitized = "".join(sanitized_parts)
    safe_stem = sanitized or "target"
    return f"{safe_stem}-{digest}.json"


def _write_spin_cache(
    cache_dir: Path,
    target: Path,
    result: dict[str, object],
    analyzers: Collection[str] | None = None,
) -> Path:
    """Persist ``result`` to ``cache_dir`` and return the written path."""

    cache_dir.mkdir(parents=True, exist_ok=True)
    cache_path = cache_dir / _spin_cache_filename(target, analyzers)
    payload = json.dumps(result, indent=2, sort_keys=True)
    if not payload.endswith("\n"):
        payload += "\n"
    try:
        existing = cache_path.read_text()
    except FileNotFoundError:
        existing = None
    except OSError:
        existing = None
    if existing != payload:
        cache_path.write_text(payload)
    return cache_path


def _spin_result(
    target: Path,
    analyzers: set[str],
    normalized_analyzers: Sequence[str],
    cache_dir: Path | None,
    cache_analyzers: Collection[str] | None,
) -> dict[str, object]:
    """Return analysis result for ``target`` using caching when available."""

    cached_result: dict[str, object] | None = None
    if cache_dir is not None:
        cache_path = cache_dir / _spin_cache_filename(target, cache_analyzers)
        try:
            cached_text = cache_path.read_text()
        except (FileNotFoundError, OSError):
            cached_result = None
        else:
            try:
                loaded = json.loads(cached_text)
            except json.JSONDecodeError:
                cached_result = None
            else:
                if isinstance(loaded, dict):
                    cached_target = str(loaded.get("target", ""))
                    cached_mode = loaded.get("mode")
                    stats_block = loaded.get("stats")
                    suggestions_block = loaded.get("suggestions")
                    cached_analyzers = loaded.get("analyzers")
                    cached_analyzers_set: set[str] | None
                    if cached_analyzers is None:
                        cached_analyzers_set = set(SPIN_ANALYZERS)
                    elif isinstance(cached_analyzers, (list, tuple, set)):
                        all_strings = all(
                            isinstance(name, str) for name in cached_analyzers
                        )
                        if all_strings:
                            cached_analyzers_set = {
                                str(name).lower() for name in cached_analyzers
                            }
                        else:
                            cached_analyzers_set = None
                    else:
                        cached_analyzers_set = None
                    if (
                        cached_target == str(target)
                        and cached_mode == "dry-run"
                        and isinstance(stats_block, dict)
                        and isinstance(suggestions_block, list)
                        and cached_analyzers_set == set(analyzers)
                    ):
                        if "analyzers" not in loaded:
                            hydrated = dict(loaded)
                            hydrated["analyzers"] = list(normalized_analyzers)
                            cached_result = hydrated
                        else:
                            cached_result = loaded
                    else:
                        cached_result = None

    if cached_result is None:
        stats, suggestions = _analyze_repository(target, analyzers=analyzers)
        summary_text = _build_summary(stats, suggestions)
        result = {
            "target": str(target),
            "mode": "dry-run",
            "stats": stats,
            "suggestions": suggestions,
<<<<<<< HEAD
            "summary": summary_text,
            "analyzers": normalized_analyzers,
=======
            "analyzers": list(normalized_analyzers),
>>>>>>> 58676a64
        }
        if cache_dir is not None:
            try:
                _write_spin_cache(cache_dir, target, result, cache_analyzers)
            except OSError as exc:  # pragma: no cover - filesystem guard
                message = f"Failed to write cache: {exc}"
                raise SystemExit(message) from exc
        return result
    return cached_result


def _apply_add_readme(target: Path) -> Path:
    readme = target / "README.md"
    if readme.exists():
        raise FileExistsError("README.md already exists")
    readme.write_text(APPLY_README_CONTENT)
    return readme


def _apply_add_docs(target: Path) -> Path:
    docs_dir = target / "docs"
    docs_dir.mkdir(parents=True, exist_ok=True)
    doc_readme = docs_dir / "README.md"
    if doc_readme.exists():
        raise FileExistsError("docs/README.md already exists")
    doc_readme.write_text(APPLY_DOCS_CONTENT)
    return doc_readme


def _apply_add_tests(target: Path) -> Path:
    tests_dir = target / "tests"
    tests_dir.mkdir(parents=True, exist_ok=True)
    marker = tests_dir / ".gitkeep"
    if marker.exists():
        raise FileExistsError("tests/.gitkeep already exists")
    marker.write_text("")
    return marker


APPLY_HANDLERS: dict[str, Callable[[Path], Path]] = {
    "add-readme": _apply_add_readme,
    "add-docs": _apply_add_docs,
    "add-tests": _apply_add_tests,
}


def _apply_spin_suggestions(
    target: Path,
    result: dict[str, object],
    assume_yes: bool = False,
) -> None:
    suggestions = result.get("suggestions", [])
    if not isinstance(suggestions, list) or not suggestions:
        print("No suggestions to apply.")
        return

    applied: list[tuple[str, str, Path]] = []
    skipped: list[tuple[str, str, str]] = []
    for suggestion in suggestions:
        if not isinstance(suggestion, dict):
            continue
        suggestion_id = str(suggestion.get("id", ""))
        title = str(suggestion.get("title", suggestion_id))
        handler = APPLY_HANDLERS.get(suggestion_id)
        if handler is None:
            skipped.append((suggestion_id, title, "unsupported"))
            continue
        if not assume_yes:
            prompt = f"Apply '{title}'? [y/N]: "
            try:
                response = input(prompt)
            except EOFError:
                skipped.append((suggestion_id, title, "declined"))
                continue
            if response.strip().lower() not in {"y", "yes"}:
                skipped.append((suggestion_id, title, "declined"))
                continue
        try:
            created = handler(target)
        except FileExistsError:
            skipped.append((suggestion_id, title, "already satisfied"))
        except Exception as exc:  # pragma: no cover - unexpected handler error
            skipped.append((suggestion_id, title, f"error: {exc}"))
        else:
            applied.append((suggestion_id, title, created))

    if applied:
        print("Applied suggestions:")
        for suggestion_id, title, created_path in applied:
            try:
                rel = created_path.relative_to(target)
            except ValueError:
                rel = created_path
            print(f" - {suggestion_id} → {rel}")
    else:
<<<<<<< HEAD
        summary_text = cached_result.get("summary")
        if not isinstance(summary_text, str):
            stats_block = cached_result.get("stats")
            suggestions_block = cached_result.get("suggestions")
            stats_are_dict = isinstance(stats_block, dict)
            suggestions_are_list = isinstance(suggestions_block, list)
            if stats_are_dict and suggestions_are_list:
                refreshed = dict(cached_result)
                summary_value = _build_summary(
                    stats_block,
                    suggestions_block,
                )
                refreshed["summary"] = summary_value
                cached_result = refreshed
        result = cached_result
=======
        print("No suggestions were applied.")

    if skipped:
        print("Skipped suggestions:")
        for suggestion_id, title, reason in skipped:
            label = suggestion_id or title or "(unknown)"
            print(f" - {label} ({reason})")


def spin(args: argparse.Namespace) -> None:
    target = Path(args.path or ".").resolve()
    if not target.exists():
        raise SystemExit(f"Target path not found: {target}")
    if not target.is_dir():
        raise SystemExit(f"Target path is not a directory: {target}")

    apply_mode = bool(getattr(args, "apply", False))
    dry_run_mode = bool(getattr(args, "dry_run", False))
    if apply_mode and dry_run_mode:
        raise SystemExit("Use either --dry-run or --apply, not both.")
    if not apply_mode and not dry_run_mode:
        message = "Choose --dry-run to preview or --apply to scaffold fixes."
        raise SystemExit(message)

    analyzers = _parse_analyzers(getattr(args, "analyzers", None))
    normalized_analyzers = sorted(analyzers)
    cache_analyzers: Collection[str] | None
    if set(normalized_analyzers) == set(SPIN_ANALYZERS):
        cache_analyzers = None
    else:
        cache_analyzers = normalized_analyzers

    cache_dir_value = getattr(args, "cache_dir", None)
    cache_dir: Path | None = Path(cache_dir_value) if cache_dir_value else None

    result = _spin_result(
        target,
        analyzers,
        normalized_analyzers,
        cache_dir,
        cache_analyzers,
    )

    if apply_mode:
        _apply_spin_suggestions(
            target,
            result,
            assume_yes=bool(getattr(args, "yes", False)),
        )
        return

>>>>>>> 58676a64
    fmt = getattr(args, "format", "json") or "json"
    if fmt == "json":
        output = json.dumps(result, indent=2, sort_keys=True)
    elif fmt == "table":
        output = _render_spin_table(result)
    elif fmt == "markdown":
        output = _render_spin_markdown(result)
    else:
        raise SystemExit(f"Unsupported format: {fmt}")
    print(output)


def crawl(args: argparse.Namespace) -> None:
    cli_repos = list(args.repos)
    repo_file = Path(args.repos_file)
    combined: list[str] = []
    if repo_file.exists():
        lines = repo_file.read_text().splitlines()
        file_repos = [line.strip() for line in lines if line.strip()]
        combined.extend(file_repos)
    combined.extend(cli_repos)

    # Merge repository specs while ensuring the latest branch override wins
    repos: list[str] = _merge_repo_specs(combined)

    if not repos:
        raise SystemExit("No repositories provided")
    crawler = RepoCrawler(repos, token=args.token)
    md = crawler.generate_summary()
    out = Path(args.output)
    out.parent.mkdir(parents=True, exist_ok=True)
    out.write_text(md)


def runbook(args: argparse.Namespace) -> None:
    path = Path(args.file)
    if not path.exists():
        raise SystemExit(f"Runbook file not found: {path}")
    data = yaml.safe_load(path.read_text()) or {}
    workflow = data.get("workflow", [])
    for stage in workflow:
        if isinstance(stage, dict):
            name = stage.get("stage", "")
            tasks = stage.get("tasks", [])
        else:
            name = str(stage)
            tasks = []
        if name:
            print(f"Stage: {name}")
        for task in tasks:
            if isinstance(task, dict):
                task_id = task.get("id")
                desc = task.get("description", "")
                if task_id and desc:
                    print(f"- {task_id}: {desc}")
                elif task_id:
                    print(f"- {task_id}")
                elif desc:
                    print(f"- {desc}")
            else:
                print(f"- {task}")
        print()


def sync_prompts_cli(args: argparse.Namespace) -> None:
    target = Path(args.target).resolve()
    prompt_paths = None
    if args.files:
        prompt_paths = [Path(rel) for rel in args.files]
    updated = sync_prompt_docs(target, prompt_paths=prompt_paths)
    if updated:
        for path in updated:
            print(f"Updated {path}")
    else:
        print("Prompt docs already up to date.")


def build_parser() -> argparse.ArgumentParser:
    parser = argparse.ArgumentParser(
        prog="flywheel",
        formatter_class=argparse.RawDescriptionHelpFormatter,
        epilog=HELP_EPILOG,
    )
    sub = parser.add_subparsers(dest="command", required=True)

    p_init = sub.add_parser("init", help="initialize a repository")
    p_init.add_argument("path", help="target repository path")
    p_init.add_argument(
        "--language", choices=["python", "javascript"], default="python"
    )
    p_init.add_argument(
        "--save-dev",
        action="store_true",
        dest="save_dev",
        help="inject dev tooling",
    )
    p_init.add_argument(
        "--no-save-dev",
        action="store_false",
        dest="save_dev",
        help="skip dev tooling",
    )
    p_init.add_argument(
        "--yes",
        action="store_true",
        help="run non-interactively",
    )
    p_init.set_defaults(func=init_repo, save_dev=None)

    p_update = sub.add_parser("update", help="update dev tooling")
    p_update.add_argument("path", help="target repository path")
    p_update.add_argument(
        "--save-dev",
        action="store_true",
        dest="save_dev",
        help="inject dev tooling",
    )
    p_update.add_argument(
        "--no-save-dev",
        action="store_false",
        dest="save_dev",
        help="skip dev tooling",
    )
    p_update.add_argument(
        "--yes",
        action="store_true",
        help="run non-interactively",
    )
    p_update.set_defaults(save_dev=None, func=update_repo)

    p_audit = sub.add_parser("audit", help="check for missing tooling")
    p_audit.add_argument("path", help="repository path")
    p_audit.set_defaults(func=lambda a: audit_repo(Path(a.path)))

    p_prompt = sub.add_parser("prompt", help="generate Codex prompt")
    p_prompt.add_argument(
        "path",
        nargs="?",
        default=".",
        help="repository path",
    )
    p_prompt.set_defaults(func=prompt)

    p_spin = sub.add_parser(
        "spin",
        help="analyze a repository and suggest improvements",
    )
    p_spin.add_argument(
        "path",
        nargs="?",
        default=".",
        help="repository path to analyze",
    )
    p_spin.add_argument(
        "--dry-run",
        action="store_true",
        help="generate heuristic suggestions without applying changes",
    )
    p_spin.add_argument(
        "--apply",
        action="store_true",
        help="apply available scaffolding for supported suggestions",
    )
    p_spin.add_argument(
        "--format",
        choices=["json", "table", "markdown"],
        default="json",
        help="output format for dry-run results",
    )
    p_spin.add_argument(
        "--telemetry",
        choices=["off", "on", "full"],
        help="override telemetry preference before running",
    )
    p_spin.add_argument(
        "--cache-dir",
        type=Path,
        help="directory for storing dry-run cache results",
    )
    p_spin.add_argument("--analyzers", help=SPIN_ANALYZER_HELP)
    p_spin.add_argument(
        "--yes",
        action="store_true",
        help="apply suggestions without prompting for confirmation",
    )
    p_spin.set_defaults(func=spin)

    p_crawl = sub.add_parser("crawl", help="generate repo feature summary")
    p_crawl.add_argument("repos", nargs="*", help="repos in owner/name form")
    p_crawl.add_argument(
        "--repos-file",
        default="docs/repo_list.txt",
        help="path to file listing repos",
    )
    p_crawl.add_argument(
        "--output",
        default="docs/repo-feature-summary.md",
        help="output markdown path",
    )
    p_crawl.add_argument(
        "--token",
        help="GitHub token for authenticated API calls",
        default=None,
    )
    p_crawl.set_defaults(func=crawl)

    p_runbook = sub.add_parser("runbook", help="print runbook checklist")
    p_runbook.add_argument(
        "--file",
        default=ROOT / "runbook.yml",
        type=Path,
        help="path to runbook YAML file",
    )
    p_runbook.set_defaults(func=runbook)

    p_sync = sub.add_parser(
        "sync-prompts",
        help="sync prompt docs to target repo",
    )
    p_sync.add_argument("target", help="target repository path")
    p_sync.add_argument(
        "--files",
        nargs="+",
        type=Path,
        help="prompt doc paths relative to the repository root",
    )
    p_sync.set_defaults(func=sync_prompts_cli, files=None)

    p_status = sub.add_parser(
        "status",
        help="update README related project statuses",
    )
    p_status.add_argument(
        "--readme",
        type=Path,
        default=Path("README.md"),
        help="path to README file",
    )
    p_status.add_argument(
        "--token",
        help="GitHub token (defaults to GITHUB_TOKEN env variable)",
    )
    p_status.add_argument(
        "--attempts",
        type=int,
        default=2,
        help="number of API reads to confirm workflow conclusions",
    )
    p_status.set_defaults(func=update_related_status)

    p_config = sub.add_parser("config", help="manage CLI configuration")
    config_sub = p_config.add_subparsers(dest="config_command", required=True)

    p_config_telemetry = config_sub.add_parser(
        "telemetry",
        help="manage telemetry preferences",
    )
    p_config_telemetry.add_argument(
        "--set",
        choices=["off", "on", "full"],
        help="set telemetry preference (default shows current value)",
    )
    p_config_telemetry.set_defaults(func=telemetry_config)

    return parser


def main(argv=None) -> None:
    parser = build_parser()
    args = parser.parse_args(argv)
    telemetry_override = getattr(args, "telemetry", None)
    if telemetry_override:
        set_telemetry_mode(telemetry_override)
    maybe_prompt_for_telemetry(args)
    args.func(args)


if __name__ == "__main__":  # pragma: no cover
    main()  # pragma: no cover<|MERGE_RESOLUTION|>--- conflicted
+++ resolved
@@ -1425,12 +1425,8 @@
             "mode": "dry-run",
             "stats": stats,
             "suggestions": suggestions,
-<<<<<<< HEAD
             "summary": summary_text,
-            "analyzers": normalized_analyzers,
-=======
             "analyzers": list(normalized_analyzers),
->>>>>>> 58676a64
         }
         if cache_dir is not None:
             try:
@@ -1526,23 +1522,6 @@
                 rel = created_path
             print(f" - {suggestion_id} → {rel}")
     else:
-<<<<<<< HEAD
-        summary_text = cached_result.get("summary")
-        if not isinstance(summary_text, str):
-            stats_block = cached_result.get("stats")
-            suggestions_block = cached_result.get("suggestions")
-            stats_are_dict = isinstance(stats_block, dict)
-            suggestions_are_list = isinstance(suggestions_block, list)
-            if stats_are_dict and suggestions_are_list:
-                refreshed = dict(cached_result)
-                summary_value = _build_summary(
-                    stats_block,
-                    suggestions_block,
-                )
-                refreshed["summary"] = summary_value
-                cached_result = refreshed
-        result = cached_result
-=======
         print("No suggestions were applied.")
 
     if skipped:
@@ -1594,7 +1573,6 @@
         )
         return
 
->>>>>>> 58676a64
     fmt = getattr(args, "format", "json") or "json"
     if fmt == "json":
         output = json.dumps(result, indent=2, sort_keys=True)
