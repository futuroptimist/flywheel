--- conflicted
+++ resolved
@@ -560,24 +560,10 @@
         file_repos = [line.strip() for line in lines if line.strip()]
         combined.extend(file_repos)
     combined.extend(cli_repos)
-<<<<<<< HEAD
-    repos = _merge_repo_specs(combined)
-=======
-    repos: list[str] = []
-    index_by_repo: dict[str, int] = {}
-    for raw_spec in combined:
-        spec = raw_spec.strip()
-        if not spec:
-            continue
-        base = spec.split("@", 1)[0].strip()
-        if not base:
-            continue
-        if base in index_by_repo:
-            repos[index_by_repo[base]] = spec
-        else:
-            index_by_repo[base] = len(repos)
-            repos.append(spec)
->>>>>>> b0eea89c
+
+    # Merge repository specs while ensuring the latest branch override wins
+    repos: list[str] = _merge_repo_specs(combined)
+
     if not repos:
         raise SystemExit("No repositories provided")
     crawler = RepoCrawler(repos, token=args.token)
