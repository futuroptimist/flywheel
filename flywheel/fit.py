--- conflicted
+++ resolved
@@ -42,21 +42,12 @@
             m = _DEF_RE.match(part + ";")
             if m:
                 num = m.group(2).replace("_", "")
-<<<<<<< HEAD
                 value = float(num)
                 if not math.isfinite(value):
                     raise ValueError(
                         f"Non-finite value for {m.group(1)}: {num}",
                     )
                 vars[m.group(1)] = value
-=======
-                vars[m.group(1)] = float(num)
-            elif re.match(
-                r"[a-zA-Z_][a-zA-Z0-9_]*\s*=\s*" r"[a-zA-Z_][a-zA-Z0-9_]*\s*$",
-                part,
-            ):
-                raise ValueError(f"invalid assignment: {part}")
->>>>>>> 51857d24
     return vars
 
 
