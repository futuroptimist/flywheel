--- conflicted
+++ resolved
@@ -23,12 +23,8 @@
   - `npm test -- --coverage`
   - `python -m flywheel.fit`
   - `bash scripts/checks.sh`
-<<<<<<< HEAD
-  - If browser dependencies are missing, run `npx playwright install chromium` or prefix tests with `SKIP_E2E=1`.
-=======
   - If browser dependencies are missing, run `npx playwright install --with-deps` or set
     `SKIP_E2E=1` before running tests.
->>>>>>> cbc90de5
 
 REQUEST:
 1. Run the spellcheck command and inspect the results.
