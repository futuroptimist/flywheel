# Changelog

<<<<<<< HEAD
## [2025-08-15] - Ignore localhost links in docs checks
- skip localhost URLs during link checking to avoid CI failures
=======
## [2025-08-15] - Skip Codecov upload without token
- guard coverage uploads so forks without secrets keep CI green
>>>>>>> 8ad70bdf

## [2025-08-15] - Safely handle symbolic link destinations
- avoid deleting linked directories when cloning repos

## [2025-08-14] - Pin Python version in CI
- lock workflows to Python 3.12 to avoid uv install failures

## [2025-08-13] - Stabilize viewer model tests
- ensure model dropdown options are loaded before evaluation<|MERGE_RESOLUTION|>--- conflicted
+++ resolved
@@ -1,12 +1,9 @@
 # Changelog
 
-<<<<<<< HEAD
 ## [2025-08-15] - Ignore localhost links in docs checks
-- skip localhost URLs during link checking to avoid CI failures
-=======
+- skip localhost URLs during link checking to avoid CI failure
 ## [2025-08-15] - Skip Codecov upload without token
 - guard coverage uploads so forks without secrets keep CI green
->>>>>>> 8ad70bdf
 
 ## [2025-08-15] - Safely handle symbolic link destinations
 - avoid deleting linked directories when cloning repos
