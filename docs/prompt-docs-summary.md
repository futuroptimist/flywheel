--- conflicted
+++ resolved
@@ -12,11 +12,7 @@
 
 All prompts are verified with OpenAI Codex. Other coding agents like Claude Code, Gemini CLI, and Cursor should work too.
 
-<<<<<<< HEAD
-**125 one-click prompts verified across 11 repos (21 evergreen, 0 one-off, 8 unknown).**
-=======
 **125 one-click prompts verified across 11 repos (24 evergreen, 2 one-off, 3 unknown).**
->>>>>>> cf5118ed
 
 One-off prompts are temporary—copy them into issues or PRs, implement, and then remove them from source docs.
 
