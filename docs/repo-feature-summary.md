--- conflicted
+++ resolved
@@ -4,7 +4,6 @@
 
 <!-- spellchecker: disable -->
 ## Basics
-<<<<<<< HEAD
 | Repo | Branch | Commit | Trunk | Stars | Open Issues | Last-Updated (UTC) |
 | ---- | ------ | ------ | ----- | ----- | ----------- | ----------------- |
 | **[futuroptimist/futuroptimist](https://github.com/futuroptimist/futuroptimist)** | main | `0ccd29c` | ✅ | 0 | 0 | 2025-08-20 |
@@ -18,21 +17,6 @@
 | [futuroptimist/gitshelves](https://github.com/futuroptimist/gitshelves) | main | `8d9fccb` | ✅ | 0 | 0 | 2025-08-07 |
 | [futuroptimist/wove](https://github.com/futuroptimist/wove) | main | `e73708a` | ❌ | 0 | 0 | 2025-08-16 |
 | [futuroptimist/sugarkube](https://github.com/futuroptimist/sugarkube) | main | `6446416` | ✅ | 0 | 0 | 2025-08-19 |
-=======
-| Repo | Branch | Commit | Trunk | Last-Updated (UTC) |
-| ---- | ------ | ------ | ----- | ----------------- |
-| **[futuroptimist/futuroptimist](https://github.com/futuroptimist/futuroptimist)** | main | `4313311` | ✅ | 2025-08-21 |
-| [futuroptimist/token.place](https://github.com/futuroptimist/token.place) | main | `6e4e288` | ✅ | 2025-08-20 |
-| [democratizedspace/dspace](https://github.com/democratizedspace/dspace) | v3 | `0e24fe7` | ✅ | 2025-08-20 |
-| [futuroptimist/flywheel](https://github.com/futuroptimist/flywheel) | main | `0c3e12c` | ✅ | 2025-08-21 |
-| [futuroptimist/gabriel](https://github.com/futuroptimist/gabriel) | main | `7c2f06e` | ✅ | 2025-08-20 |
-| [futuroptimist/f2clipboard](https://github.com/futuroptimist/f2clipboard) | main | `649bc64` | ✅ | 2025-08-20 |
-| [futuroptimist/axel](https://github.com/futuroptimist/axel) | main | `d8c91d7` | ✅ | 2025-08-20 |
-| [futuroptimist/sigma](https://github.com/futuroptimist/sigma) | main | `d01da15` | ✅ | 2025-08-20 |
-| [futuroptimist/gitshelves](https://github.com/futuroptimist/gitshelves) | main | `e48eac8` | ✅ | 2025-08-20 |
-| [futuroptimist/wove](https://github.com/futuroptimist/wove) | main | `640679b` | ✅ | 2025-08-20 |
-| [futuroptimist/sugarkube](https://github.com/futuroptimist/sugarkube) | main | `a18631f` | ✅ | 2025-08-20 |
->>>>>>> 7a9e250a
 
 ## Coverage & Installer
 | Repo | Coverage | Patch | Codecov | Installer | Last-Updated (UTC) |
