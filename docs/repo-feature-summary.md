# Repo Feature Summary

This table tracks which flywheel features each related repository has adopted.

<!-- spellchecker: disable -->
## Basics
| Repo | Branch | Commit | Trunk | Last-Updated (UTC) |
| ---- | ------ | ------ | ----- | ----------------- |
<<<<<<< HEAD
| **[futuroptimist/flywheel](https://github.com/futuroptimist/flywheel)** | main | `2c9ba51` | ✅ | 2025-08-07 |
| [futuroptimist/axel](https://github.com/futuroptimist/axel) | main | `350bd54` | ✅ | 2025-08-07 |
| [futuroptimist/gabriel](https://github.com/futuroptimist/gabriel) | main | `f3ce251` | ✅ | 2025-08-07 |
| [futuroptimist/futuroptimist](https://github.com/futuroptimist/futuroptimist) | main | `35bd000` | ✅ | 2025-08-07 |
| [futuroptimist/token.place](https://github.com/futuroptimist/token.place) | main | `861d04c` | ✅ | 2025-08-07 |
| [democratizedspace/dspace](https://github.com/democratizedspace/dspace) | v3 | `9fd0aff` | ✅ | 2025-08-07 |
| [futuroptimist/f2clipboard](https://github.com/futuroptimist/f2clipboard) | main | `9cd7208` | ❌ | 2025-08-07 |
| [futuroptimist/sigma](https://github.com/futuroptimist/sigma) | main | `67c2d38` | ❌ | 2025-08-07 |
| [futuroptimist/wove](https://github.com/futuroptimist/wove) | main | `7032693` | ✅ | 2025-08-07 |
| [futuroptimist/sugarkube](https://github.com/futuroptimist/sugarkube) | main | `5eacc29` | ❌ | 2025-08-07 |
=======
| **[futuroptimist/flywheel](https://github.com/futuroptimist/flywheel)** | main | `10b6712` | ✅ | 2025-08-07 |
| [futuroptimist/axel](https://github.com/futuroptimist/axel) | main | `350bd54` | ✅ | 2025-08-07 |
| [futuroptimist/gabriel](https://github.com/futuroptimist/gabriel) | main | `f3ce251` | ✅ | 2025-08-07 |
| [futuroptimist/futuroptimist](https://github.com/futuroptimist/futuroptimist) | main | `35bd000` | ❌ | 2025-08-07 |
| [futuroptimist/token.place](https://github.com/futuroptimist/token.place) | main | `5c3bdc6` | ✅ | 2025-08-07 |
| [democratizedspace/dspace](https://github.com/democratizedspace/dspace) | v3 | `da391e2` | ✅ | 2025-08-07 |
| [futuroptimist/f2clipboard](https://github.com/futuroptimist/f2clipboard) | main | `85c2c42` | ✅ | 2025-08-07 |
| [futuroptimist/sigma](https://github.com/futuroptimist/sigma) | main | `67c2d38` | ✅ | 2025-08-07 |
| [futuroptimist/wove](https://github.com/futuroptimist/wove) | main | `b389d63` | ✅ | 2025-08-07 |
| [futuroptimist/sugarkube](https://github.com/futuroptimist/sugarkube) | main | `503b073` | n/a | 2025-08-07 |
>>>>>>> c1295a80

## Coverage & Installer
| Repo | Coverage | Patch | Codecov | Installer | Last-Updated (UTC) |
| ---- | -------- | ----- | ------- | --------- | ----------------- |
| **[futuroptimist/flywheel](https://github.com/futuroptimist/flywheel)** | ✅ (100%) | — | ✅ | 🚀 uv | 2025-08-07 |
<<<<<<< HEAD
| [futuroptimist/axel](https://github.com/futuroptimist/axel) | ✅ (100%) | — | ✅ | 🔶 partial | 2025-08-07 |
| [futuroptimist/gabriel](https://github.com/futuroptimist/gabriel) | ✅ (100%) | — | ✅ | pip | 2025-08-07 |
| [futuroptimist/futuroptimist](https://github.com/futuroptimist/futuroptimist) | ✅ (100%) | — | ✅ | 🔶 partial | 2025-08-07 |
| [futuroptimist/token.place](https://github.com/futuroptimist/token.place) | ✅ (100%) | — | ✅ | pip | 2025-08-07 |
| [democratizedspace/dspace](https://github.com/democratizedspace/dspace) | ❌ | — | ✅ | 🔶 partial | 2025-08-07 |
| [futuroptimist/f2clipboard](https://github.com/futuroptimist/f2clipboard) | ❌ | — | ❌ | 🔶 partial | 2025-08-07 |
| [futuroptimist/sigma](https://github.com/futuroptimist/sigma) | ✅ (100%) | — | ✅ | 🔶 partial | 2025-08-07 |
| [futuroptimist/wove](https://github.com/futuroptimist/wove) | ✅ (100%) | — | ✅ | 🔶 partial | 2025-08-07 |
| [futuroptimist/sugarkube](https://github.com/futuroptimist/sugarkube) | ✅ (57%) | — | ✅ | 🔶 partial | 2025-08-07 |
=======
| [futuroptimist/axel](https://github.com/futuroptimist/axel) | ✅ (100%) | — | ✅ | 🚀 uv | 2025-08-07 |
| [futuroptimist/gabriel](https://github.com/futuroptimist/gabriel) | ✅ (100%) | — | ✅ | 🚀 uv | 2025-08-07 |
| [futuroptimist/futuroptimist](https://github.com/futuroptimist/futuroptimist) | ✅ (100%) | — | ✅ | 🚀 uv | 2025-08-07 |
| [futuroptimist/token.place](https://github.com/futuroptimist/token.place) | ✅ (100%) | — | ✅ | pip | 2025-08-07 |
| [democratizedspace/dspace](https://github.com/democratizedspace/dspace) | ✅ (100%) | — | ✅ | 🔶 partial | 2025-08-07 |
| [futuroptimist/f2clipboard](https://github.com/futuroptimist/f2clipboard) | ❌ | — | ❌ | 🚀 uv | 2025-08-07 |
| [futuroptimist/sigma](https://github.com/futuroptimist/sigma) | ✅ (100%) | — | ✅ | 🚀 uv | 2025-08-07 |
| [futuroptimist/wove](https://github.com/futuroptimist/wove) | ✅ (100%) | — | ✅ | pip | 2025-08-07 |
| [futuroptimist/sugarkube](https://github.com/futuroptimist/sugarkube) | ✅ (57%) | — | ✅ | 🚀 uv | 2025-08-07 |
>>>>>>> c1295a80

## Policies & Automation
| Repo | License | CI | Workflows | AGENTS.md | Code of Conduct | Contributing | Pre-commit | Last-Updated (UTC) |
| ---- | ------- | -- | --------- | --------- | --------------- | ------------ | ---------- | ----------------- |
| **[futuroptimist/flywheel](https://github.com/futuroptimist/flywheel)** | ✅ | ✅ | 14 | ✅ | ✅ | ✅ | ✅ | 2025-08-07 |
<<<<<<< HEAD
| [futuroptimist/axel](https://github.com/futuroptimist/axel) | ✅ | ❌ | 0 | ✅ | ✅ | ✅ | ✅ | 2025-08-07 |
| [futuroptimist/gabriel](https://github.com/futuroptimist/gabriel) | ✅ | ❌ | 0 | ✅ | ✅ | ✅ | ✅ | 2025-08-07 |
| [futuroptimist/futuroptimist](https://github.com/futuroptimist/futuroptimist) | ✅ | ❌ | 0 | ✅ | ✅ | ✅ | ✅ | 2025-08-07 |
| [futuroptimist/token.place](https://github.com/futuroptimist/token.place) | ✅ | ❌ | 0 | ✅ | ✅ | ✅ | ✅ | 2025-08-07 |
| [democratizedspace/dspace](https://github.com/democratizedspace/dspace) | ✅ | ❌ | 0 | ✅ | ✅ | ✅ | ❌ | 2025-08-07 |
| [futuroptimist/f2clipboard](https://github.com/futuroptimist/f2clipboard) | ✅ | ❌ | 0 | ✅ | ✅ | ✅ | ✅ | 2025-08-07 |
| [futuroptimist/sigma](https://github.com/futuroptimist/sigma) | ✅ | ❌ | 0 | ✅ | ✅ | ✅ | ✅ | 2025-08-07 |
| [futuroptimist/wove](https://github.com/futuroptimist/wove) | ✅ | ❌ | 0 | ✅ | ✅ | ✅ | ✅ | 2025-08-07 |
| [futuroptimist/sugarkube](https://github.com/futuroptimist/sugarkube) | ✅ | ❌ | 0 | ✅ | ❌ | ❌ | ✅ | 2025-08-07 |
=======
| [futuroptimist/axel](https://github.com/futuroptimist/axel) | ✅ | ✅ | 3 | ✅ | ✅ | ✅ | ✅ | 2025-08-07 |
| [futuroptimist/gabriel](https://github.com/futuroptimist/gabriel) | ✅ | ✅ | 5 | ✅ | ✅ | ✅ | ✅ | 2025-08-07 |
| [futuroptimist/futuroptimist](https://github.com/futuroptimist/futuroptimist) | ✅ | ✅ | 4 | ✅ | ✅ | ✅ | ✅ | 2025-08-07 |
| [futuroptimist/token.place](https://github.com/futuroptimist/token.place) | ✅ | ✅ | 5 | ✅ | ✅ | ✅ | ✅ | 2025-08-07 |
| [democratizedspace/dspace](https://github.com/democratizedspace/dspace) | ✅ | ✅ | 8 | ✅ | ✅ | ✅ | ❌ | 2025-08-07 |
| [futuroptimist/f2clipboard](https://github.com/futuroptimist/f2clipboard) | ✅ | ✅ | 4 | ✅ | ✅ | ✅ | ✅ | 2025-08-07 |
| [futuroptimist/sigma](https://github.com/futuroptimist/sigma) | ✅ | ✅ | 4 | ✅ | ✅ | ✅ | ✅ | 2025-08-07 |
| [futuroptimist/wove](https://github.com/futuroptimist/wove) | ✅ | ✅ | 6 | ✅ | ✅ | ✅ | ✅ | 2025-08-07 |
| [futuroptimist/sugarkube](https://github.com/futuroptimist/sugarkube) | ✅ | ✅ | 5 | ✅ | ❌ | ❌ | ✅ | 2025-08-07 |
>>>>>>> c1295a80

## Dark & Bright Pattern Scan
| Repo | Dark Patterns | Bright Patterns | Last-Updated (UTC) |
| ---- | ------------- | --------------- | ----------------- |
| **[futuroptimist/flywheel](https://github.com/futuroptimist/flywheel)** | 0 | 0 | 2025-08-07 |
<<<<<<< HEAD
| [futuroptimist/axel](https://github.com/futuroptimist/axel) | 0 | 0 | 2025-08-07 |
| [futuroptimist/gabriel](https://github.com/futuroptimist/gabriel) | 0 | 0 | 2025-08-07 |
| [futuroptimist/futuroptimist](https://github.com/futuroptimist/futuroptimist) | 0 | 0 | 2025-08-07 |
| [futuroptimist/token.place](https://github.com/futuroptimist/token.place) | 0 | 0 | 2025-08-07 |
=======
| [futuroptimist/axel](https://github.com/futuroptimist/axel) | 0 | 1 | 2025-08-07 |
| [futuroptimist/gabriel](https://github.com/futuroptimist/gabriel) | 0 | 8 | 2025-08-07 |
| [futuroptimist/futuroptimist](https://github.com/futuroptimist/futuroptimist) | 0 | 0 | 2025-08-07 |
| [futuroptimist/token.place](https://github.com/futuroptimist/token.place) | 0 | 1 | 2025-08-07 |
>>>>>>> c1295a80
| [democratizedspace/dspace](https://github.com/democratizedspace/dspace) | 0 | 0 | 2025-08-07 |
| [futuroptimist/f2clipboard](https://github.com/futuroptimist/f2clipboard) | 0 | 0 | 2025-08-07 |
| [futuroptimist/sigma](https://github.com/futuroptimist/sigma) | 0 | 0 | 2025-08-07 |
| [futuroptimist/wove](https://github.com/futuroptimist/wove) | 0 | 0 | 2025-08-07 |
| [futuroptimist/sugarkube](https://github.com/futuroptimist/sugarkube) | 0 | 0 | 2025-08-07 |

Legend: ✅ indicates the repo has adopted that feature from flywheel. 🚀 uv means only uv was found. 🔶 partial signals a mix of uv and pip.
Coverage percentages are parsed from their badges where available. Codecov shows ✅ when a Codecov config or badge is present. Patch shows ✅ when diff coverage is at least 90% and ❌ otherwise, with the percentage in parentheses.
The commit column shows the short SHA of the latest default branch commit at crawl time. The Trunk column indicates whether CI is green for that commit. Dark Patterns and Bright Patterns list counts of suspicious or positive code snippets detected.
Last-Updated (UTC) records the date of the commit used for each row.<|MERGE_RESOLUTION|>--- conflicted
+++ resolved
@@ -6,18 +6,6 @@
 ## Basics
 | Repo | Branch | Commit | Trunk | Last-Updated (UTC) |
 | ---- | ------ | ------ | ----- | ----------------- |
-<<<<<<< HEAD
-| **[futuroptimist/flywheel](https://github.com/futuroptimist/flywheel)** | main | `2c9ba51` | ✅ | 2025-08-07 |
-| [futuroptimist/axel](https://github.com/futuroptimist/axel) | main | `350bd54` | ✅ | 2025-08-07 |
-| [futuroptimist/gabriel](https://github.com/futuroptimist/gabriel) | main | `f3ce251` | ✅ | 2025-08-07 |
-| [futuroptimist/futuroptimist](https://github.com/futuroptimist/futuroptimist) | main | `35bd000` | ✅ | 2025-08-07 |
-| [futuroptimist/token.place](https://github.com/futuroptimist/token.place) | main | `861d04c` | ✅ | 2025-08-07 |
-| [democratizedspace/dspace](https://github.com/democratizedspace/dspace) | v3 | `9fd0aff` | ✅ | 2025-08-07 |
-| [futuroptimist/f2clipboard](https://github.com/futuroptimist/f2clipboard) | main | `9cd7208` | ❌ | 2025-08-07 |
-| [futuroptimist/sigma](https://github.com/futuroptimist/sigma) | main | `67c2d38` | ❌ | 2025-08-07 |
-| [futuroptimist/wove](https://github.com/futuroptimist/wove) | main | `7032693` | ✅ | 2025-08-07 |
-| [futuroptimist/sugarkube](https://github.com/futuroptimist/sugarkube) | main | `5eacc29` | ❌ | 2025-08-07 |
-=======
 | **[futuroptimist/flywheel](https://github.com/futuroptimist/flywheel)** | main | `10b6712` | ✅ | 2025-08-07 |
 | [futuroptimist/axel](https://github.com/futuroptimist/axel) | main | `350bd54` | ✅ | 2025-08-07 |
 | [futuroptimist/gabriel](https://github.com/futuroptimist/gabriel) | main | `f3ce251` | ✅ | 2025-08-07 |
@@ -28,13 +16,11 @@
 | [futuroptimist/sigma](https://github.com/futuroptimist/sigma) | main | `67c2d38` | ✅ | 2025-08-07 |
 | [futuroptimist/wove](https://github.com/futuroptimist/wove) | main | `b389d63` | ✅ | 2025-08-07 |
 | [futuroptimist/sugarkube](https://github.com/futuroptimist/sugarkube) | main | `503b073` | n/a | 2025-08-07 |
->>>>>>> c1295a80
 
 ## Coverage & Installer
 | Repo | Coverage | Patch | Codecov | Installer | Last-Updated (UTC) |
 | ---- | -------- | ----- | ------- | --------- | ----------------- |
 | **[futuroptimist/flywheel](https://github.com/futuroptimist/flywheel)** | ✅ (100%) | — | ✅ | 🚀 uv | 2025-08-07 |
-<<<<<<< HEAD
 | [futuroptimist/axel](https://github.com/futuroptimist/axel) | ✅ (100%) | — | ✅ | 🔶 partial | 2025-08-07 |
 | [futuroptimist/gabriel](https://github.com/futuroptimist/gabriel) | ✅ (100%) | — | ✅ | pip | 2025-08-07 |
 | [futuroptimist/futuroptimist](https://github.com/futuroptimist/futuroptimist) | ✅ (100%) | — | ✅ | 🔶 partial | 2025-08-07 |
@@ -44,23 +30,11 @@
 | [futuroptimist/sigma](https://github.com/futuroptimist/sigma) | ✅ (100%) | — | ✅ | 🔶 partial | 2025-08-07 |
 | [futuroptimist/wove](https://github.com/futuroptimist/wove) | ✅ (100%) | — | ✅ | 🔶 partial | 2025-08-07 |
 | [futuroptimist/sugarkube](https://github.com/futuroptimist/sugarkube) | ✅ (57%) | — | ✅ | 🔶 partial | 2025-08-07 |
-=======
-| [futuroptimist/axel](https://github.com/futuroptimist/axel) | ✅ (100%) | — | ✅ | 🚀 uv | 2025-08-07 |
-| [futuroptimist/gabriel](https://github.com/futuroptimist/gabriel) | ✅ (100%) | — | ✅ | 🚀 uv | 2025-08-07 |
-| [futuroptimist/futuroptimist](https://github.com/futuroptimist/futuroptimist) | ✅ (100%) | — | ✅ | 🚀 uv | 2025-08-07 |
-| [futuroptimist/token.place](https://github.com/futuroptimist/token.place) | ✅ (100%) | — | ✅ | pip | 2025-08-07 |
-| [democratizedspace/dspace](https://github.com/democratizedspace/dspace) | ✅ (100%) | — | ✅ | 🔶 partial | 2025-08-07 |
-| [futuroptimist/f2clipboard](https://github.com/futuroptimist/f2clipboard) | ❌ | — | ❌ | 🚀 uv | 2025-08-07 |
-| [futuroptimist/sigma](https://github.com/futuroptimist/sigma) | ✅ (100%) | — | ✅ | 🚀 uv | 2025-08-07 |
-| [futuroptimist/wove](https://github.com/futuroptimist/wove) | ✅ (100%) | — | ✅ | pip | 2025-08-07 |
-| [futuroptimist/sugarkube](https://github.com/futuroptimist/sugarkube) | ✅ (57%) | — | ✅ | 🚀 uv | 2025-08-07 |
->>>>>>> c1295a80
 
 ## Policies & Automation
 | Repo | License | CI | Workflows | AGENTS.md | Code of Conduct | Contributing | Pre-commit | Last-Updated (UTC) |
 | ---- | ------- | -- | --------- | --------- | --------------- | ------------ | ---------- | ----------------- |
 | **[futuroptimist/flywheel](https://github.com/futuroptimist/flywheel)** | ✅ | ✅ | 14 | ✅ | ✅ | ✅ | ✅ | 2025-08-07 |
-<<<<<<< HEAD
 | [futuroptimist/axel](https://github.com/futuroptimist/axel) | ✅ | ❌ | 0 | ✅ | ✅ | ✅ | ✅ | 2025-08-07 |
 | [futuroptimist/gabriel](https://github.com/futuroptimist/gabriel) | ✅ | ❌ | 0 | ✅ | ✅ | ✅ | ✅ | 2025-08-07 |
 | [futuroptimist/futuroptimist](https://github.com/futuroptimist/futuroptimist) | ✅ | ❌ | 0 | ✅ | ✅ | ✅ | ✅ | 2025-08-07 |
@@ -70,33 +44,15 @@
 | [futuroptimist/sigma](https://github.com/futuroptimist/sigma) | ✅ | ❌ | 0 | ✅ | ✅ | ✅ | ✅ | 2025-08-07 |
 | [futuroptimist/wove](https://github.com/futuroptimist/wove) | ✅ | ❌ | 0 | ✅ | ✅ | ✅ | ✅ | 2025-08-07 |
 | [futuroptimist/sugarkube](https://github.com/futuroptimist/sugarkube) | ✅ | ❌ | 0 | ✅ | ❌ | ❌ | ✅ | 2025-08-07 |
-=======
-| [futuroptimist/axel](https://github.com/futuroptimist/axel) | ✅ | ✅ | 3 | ✅ | ✅ | ✅ | ✅ | 2025-08-07 |
-| [futuroptimist/gabriel](https://github.com/futuroptimist/gabriel) | ✅ | ✅ | 5 | ✅ | ✅ | ✅ | ✅ | 2025-08-07 |
-| [futuroptimist/futuroptimist](https://github.com/futuroptimist/futuroptimist) | ✅ | ✅ | 4 | ✅ | ✅ | ✅ | ✅ | 2025-08-07 |
-| [futuroptimist/token.place](https://github.com/futuroptimist/token.place) | ✅ | ✅ | 5 | ✅ | ✅ | ✅ | ✅ | 2025-08-07 |
-| [democratizedspace/dspace](https://github.com/democratizedspace/dspace) | ✅ | ✅ | 8 | ✅ | ✅ | ✅ | ❌ | 2025-08-07 |
-| [futuroptimist/f2clipboard](https://github.com/futuroptimist/f2clipboard) | ✅ | ✅ | 4 | ✅ | ✅ | ✅ | ✅ | 2025-08-07 |
-| [futuroptimist/sigma](https://github.com/futuroptimist/sigma) | ✅ | ✅ | 4 | ✅ | ✅ | ✅ | ✅ | 2025-08-07 |
-| [futuroptimist/wove](https://github.com/futuroptimist/wove) | ✅ | ✅ | 6 | ✅ | ✅ | ✅ | ✅ | 2025-08-07 |
-| [futuroptimist/sugarkube](https://github.com/futuroptimist/sugarkube) | ✅ | ✅ | 5 | ✅ | ❌ | ❌ | ✅ | 2025-08-07 |
->>>>>>> c1295a80
 
 ## Dark & Bright Pattern Scan
 | Repo | Dark Patterns | Bright Patterns | Last-Updated (UTC) |
 | ---- | ------------- | --------------- | ----------------- |
 | **[futuroptimist/flywheel](https://github.com/futuroptimist/flywheel)** | 0 | 0 | 2025-08-07 |
-<<<<<<< HEAD
 | [futuroptimist/axel](https://github.com/futuroptimist/axel) | 0 | 0 | 2025-08-07 |
 | [futuroptimist/gabriel](https://github.com/futuroptimist/gabriel) | 0 | 0 | 2025-08-07 |
 | [futuroptimist/futuroptimist](https://github.com/futuroptimist/futuroptimist) | 0 | 0 | 2025-08-07 |
 | [futuroptimist/token.place](https://github.com/futuroptimist/token.place) | 0 | 0 | 2025-08-07 |
-=======
-| [futuroptimist/axel](https://github.com/futuroptimist/axel) | 0 | 1 | 2025-08-07 |
-| [futuroptimist/gabriel](https://github.com/futuroptimist/gabriel) | 0 | 8 | 2025-08-07 |
-| [futuroptimist/futuroptimist](https://github.com/futuroptimist/futuroptimist) | 0 | 0 | 2025-08-07 |
-| [futuroptimist/token.place](https://github.com/futuroptimist/token.place) | 0 | 1 | 2025-08-07 |
->>>>>>> c1295a80
 | [democratizedspace/dspace](https://github.com/democratizedspace/dspace) | 0 | 0 | 2025-08-07 |
 | [futuroptimist/f2clipboard](https://github.com/futuroptimist/f2clipboard) | 0 | 0 | 2025-08-07 |
 | [futuroptimist/sigma](https://github.com/futuroptimist/sigma) | 0 | 0 | 2025-08-07 |
