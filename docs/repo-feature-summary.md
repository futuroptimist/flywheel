# Repo Feature Summary

This table tracks which flywheel features each related repository has adopted.

<!-- spellchecker: disable -->
## Basics
<<<<<<< HEAD
| Repo | Branch | Commit | Trunk | Stars | Open Issues | Last-Updated (UTC) |
| ---- | ------ | ------ | ----- | ----- | ----------- | ----------------- |
| **[futuroptimist/flywheel](https://github.com/futuroptimist/flywheel)** | main | `9c90f54` | ✅ | 0 | 0 | 2025-08-04 |
| [futuroptimist/axel](https://github.com/futuroptimist/axel) | main | `e7829e7` | ✅ | 0 | 0 | 2025-07-29 |
| [futuroptimist/gabriel](https://github.com/futuroptimist/gabriel) | main | `277d494` | ✅ | 0 | 0 | 2025-07-29 |
| [futuroptimist/futuroptimist](https://github.com/futuroptimist/futuroptimist) | main | `7b5c1b5` | ❌ | 0 | 0 | 2025-07-29 |
| [futuroptimist/token.place](https://github.com/futuroptimist/token.place) | main | `a8abe86` | ✅ | 6 | 3 | 2025-07-29 |
| [democratizedspace/dspace](https://github.com/democratizedspace/dspace) | v3 | `3feb8ca` | ✅ | 3 | 37 | 2025-08-04 |
| [futuroptimist/f2clipboard](https://github.com/futuroptimist/f2clipboard) | main | `3154d64` | ✅ | 1 | 0 | 2025-08-03 |
| [futuroptimist/sigma](https://github.com/futuroptimist/sigma) | main | `c501f49` | ✅ | 0 | 0 | 2025-07-29 |
| [futuroptimist/wove](https://github.com/futuroptimist/wove) | main | `8da1955` | ✅ | 0 | 0 | 2025-07-29 |
| [futuroptimist/sugarkube](https://github.com/futuroptimist/sugarkube) | main | n/a | n/a | 0 | 0 | n/a |
=======
| Repo | Branch | Commit | Trunk | Last-Updated (UTC) |
| ---- | ------ | ------ | ----- | ----------------- |
| **[futuroptimist/flywheel](https://github.com/futuroptimist/flywheel)** | main | `3bede25` | ✅ | 2025-08-04 |
| [futuroptimist/axel](https://github.com/futuroptimist/axel) | main | `e7829e7` | ✅ | 2025-07-29 |
| [futuroptimist/gabriel](https://github.com/futuroptimist/gabriel) | main | `277d494` | ✅ | 2025-07-29 |
| [futuroptimist/futuroptimist](https://github.com/futuroptimist/futuroptimist) | main | `7b5c1b5` | ❌ | 2025-07-29 |
| [futuroptimist/token.place](https://github.com/futuroptimist/token.place) | main | `a8abe86` | ✅ | 2025-07-29 |
| [democratizedspace/dspace](https://github.com/democratizedspace/dspace) | v3 | `f93e86b` | ✅ | 2025-08-04 |
| [futuroptimist/f2clipboard](https://github.com/futuroptimist/f2clipboard) | main | `ac90e55` | ✅ | 2025-08-04 |
| [futuroptimist/sigma](https://github.com/futuroptimist/sigma) | main | `c501f49` | ✅ | 2025-07-29 |
| [futuroptimist/wove](https://github.com/futuroptimist/wove) | main | `8da1955` | n/a | 2025-07-29 |
| [futuroptimist/sugarkube](https://github.com/futuroptimist/sugarkube) | main | n/a | n/a | n/a |
>>>>>>> 8fb92175

## Coverage & Installer
| Repo | Coverage | Patch | Codecov | Installer | Last-Updated (UTC) |
| ---- | -------- | ----- | ------- | --------- | ----------------- |
| **[futuroptimist/flywheel](https://github.com/futuroptimist/flywheel)** | ❌ | — | ✅ | 🚀 uv | 2025-08-04 |
| [futuroptimist/axel](https://github.com/futuroptimist/axel) | ✅ (100%) | — | ✅ | 🚀 uv | 2025-07-29 |
| [futuroptimist/gabriel](https://github.com/futuroptimist/gabriel) | ✅ (100%) | — | ✅ | 🚀 uv | 2025-07-29 |
| [futuroptimist/futuroptimist](https://github.com/futuroptimist/futuroptimist) | ✅ (100%) | — | ✅ | 🚀 uv | 2025-07-29 |
| [futuroptimist/token.place](https://github.com/futuroptimist/token.place) | ✅ (100%) | — | ✅ | pip | 2025-07-29 |
| [democratizedspace/dspace](https://github.com/democratizedspace/dspace) | ❌ | — | ✅ | 🔶 partial | 2025-08-04 |
| [futuroptimist/f2clipboard](https://github.com/futuroptimist/f2clipboard) | ❌ | — | ❌ | 🚀 uv | 2025-08-04 |
| [futuroptimist/sigma](https://github.com/futuroptimist/sigma) | ✅ (100%) | — | ✅ | 🚀 uv | 2025-07-29 |
| [futuroptimist/wove](https://github.com/futuroptimist/wove) | ✅ (100%) | — | ✅ | pip | 2025-07-29 |
| [futuroptimist/sugarkube](https://github.com/futuroptimist/sugarkube) | ✅ (57%) | — | ✅ | 🔶 partial | n/a |

## Policies & Automation
| Repo | License | CI | Workflows | AGENTS.md | Code of Conduct | Contributing | Pre-commit | Last-Updated (UTC) |
| ---- | ------- | -- | --------- | --------- | --------------- | ------------ | ---------- | ----------------- |
| **[futuroptimist/flywheel](https://github.com/futuroptimist/flywheel)** | ✅ | ✅ | 14 | ✅ | ✅ | ✅ | ✅ | 2025-08-04 |
| [futuroptimist/axel](https://github.com/futuroptimist/axel) | ✅ | ✅ | 3 | ✅ | ✅ | ✅ | ✅ | 2025-07-29 |
| [futuroptimist/gabriel](https://github.com/futuroptimist/gabriel) | ✅ | ✅ | 5 | ✅ | ✅ | ✅ | ✅ | 2025-07-29 |
| [futuroptimist/futuroptimist](https://github.com/futuroptimist/futuroptimist) | ✅ | ✅ | 4 | ✅ | ✅ | ✅ | ✅ | 2025-07-29 |
| [futuroptimist/token.place](https://github.com/futuroptimist/token.place) | ✅ | ✅ | 5 | ✅ | ✅ | ✅ | ✅ | 2025-07-29 |
| [democratizedspace/dspace](https://github.com/democratizedspace/dspace) | ✅ | ✅ | 7 | ✅ | ✅ | ✅ | ❌ | 2025-08-04 |
| [futuroptimist/f2clipboard](https://github.com/futuroptimist/f2clipboard) | ✅ | ✅ | 4 | ✅ | ✅ | ✅ | ✅ | 2025-08-04 |
| [futuroptimist/sigma](https://github.com/futuroptimist/sigma) | ✅ | ✅ | 4 | ✅ | ✅ | ✅ | ✅ | 2025-07-29 |
| [futuroptimist/wove](https://github.com/futuroptimist/wove) | ✅ | ✅ | 6 | ✅ | ✅ | ✅ | ✅ | 2025-07-29 |
| [futuroptimist/sugarkube](https://github.com/futuroptimist/sugarkube) | ✅ | ❌ | 0 | ✅ | ❌ | ❌ | ✅ | n/a |

## Dark & Bright Pattern Scan
| Repo | Dark Patterns | Bright Patterns | Last-Updated (UTC) |
| ---- | ------------- | --------------- | ----------------- |
| **[futuroptimist/flywheel](https://github.com/futuroptimist/flywheel)** | 0 | 0 | 2025-08-04 |
| [futuroptimist/axel](https://github.com/futuroptimist/axel) | 0 | 1 | 2025-07-29 |
| [futuroptimist/gabriel](https://github.com/futuroptimist/gabriel) | 0 | 9 | 2025-07-29 |
| [futuroptimist/futuroptimist](https://github.com/futuroptimist/futuroptimist) | 0 | 0 | 2025-07-29 |
| [futuroptimist/token.place](https://github.com/futuroptimist/token.place) | 0 | 1 | 2025-07-29 |
| [democratizedspace/dspace](https://github.com/democratizedspace/dspace) | 0 | 0 | 2025-08-04 |
| [futuroptimist/f2clipboard](https://github.com/futuroptimist/f2clipboard) | 0 | 0 | 2025-08-04 |
| [futuroptimist/sigma](https://github.com/futuroptimist/sigma) | 0 | 0 | 2025-07-29 |
| [futuroptimist/wove](https://github.com/futuroptimist/wove) | 0 | 0 | 2025-07-29 |
| [futuroptimist/sugarkube](https://github.com/futuroptimist/sugarkube) | 0 | 0 | n/a |

Legend: ✅ indicates the repo has adopted that feature from flywheel. 🚀 uv means only uv was found. 🔶 partial signals a mix of uv and pip.
Coverage percentages are parsed from their badges where available. Codecov shows ✅ when a Codecov config or badge is present. Patch shows ✅ when diff coverage is at least 90% and ❌ otherwise, with the percentage in parentheses.
The commit column shows the short SHA of the latest default branch commit at crawl time. The Trunk column indicates whether CI is green for that commit. Dark Patterns and Bright Patterns list counts of suspicious or positive code snippets detected.
Last-Updated (UTC) records the date of the commit used for each row.<|MERGE_RESOLUTION|>--- conflicted
+++ resolved
@@ -4,7 +4,6 @@
 
 <!-- spellchecker: disable -->
 ## Basics
-<<<<<<< HEAD
 | Repo | Branch | Commit | Trunk | Stars | Open Issues | Last-Updated (UTC) |
 | ---- | ------ | ------ | ----- | ----- | ----------- | ----------------- |
 | **[futuroptimist/flywheel](https://github.com/futuroptimist/flywheel)** | main | `9c90f54` | ✅ | 0 | 0 | 2025-08-04 |
@@ -17,20 +16,6 @@
 | [futuroptimist/sigma](https://github.com/futuroptimist/sigma) | main | `c501f49` | ✅ | 0 | 0 | 2025-07-29 |
 | [futuroptimist/wove](https://github.com/futuroptimist/wove) | main | `8da1955` | ✅ | 0 | 0 | 2025-07-29 |
 | [futuroptimist/sugarkube](https://github.com/futuroptimist/sugarkube) | main | n/a | n/a | 0 | 0 | n/a |
-=======
-| Repo | Branch | Commit | Trunk | Last-Updated (UTC) |
-| ---- | ------ | ------ | ----- | ----------------- |
-| **[futuroptimist/flywheel](https://github.com/futuroptimist/flywheel)** | main | `3bede25` | ✅ | 2025-08-04 |
-| [futuroptimist/axel](https://github.com/futuroptimist/axel) | main | `e7829e7` | ✅ | 2025-07-29 |
-| [futuroptimist/gabriel](https://github.com/futuroptimist/gabriel) | main | `277d494` | ✅ | 2025-07-29 |
-| [futuroptimist/futuroptimist](https://github.com/futuroptimist/futuroptimist) | main | `7b5c1b5` | ❌ | 2025-07-29 |
-| [futuroptimist/token.place](https://github.com/futuroptimist/token.place) | main | `a8abe86` | ✅ | 2025-07-29 |
-| [democratizedspace/dspace](https://github.com/democratizedspace/dspace) | v3 | `f93e86b` | ✅ | 2025-08-04 |
-| [futuroptimist/f2clipboard](https://github.com/futuroptimist/f2clipboard) | main | `ac90e55` | ✅ | 2025-08-04 |
-| [futuroptimist/sigma](https://github.com/futuroptimist/sigma) | main | `c501f49` | ✅ | 2025-07-29 |
-| [futuroptimist/wove](https://github.com/futuroptimist/wove) | main | `8da1955` | n/a | 2025-07-29 |
-| [futuroptimist/sugarkube](https://github.com/futuroptimist/sugarkube) | main | n/a | n/a | n/a |
->>>>>>> 8fb92175
 
 ## Coverage & Installer
 | Repo | Coverage | Patch | Codecov | Installer | Last-Updated (UTC) |
