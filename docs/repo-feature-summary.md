# Repo Feature Summary

This table tracks which flywheel features each related repository has adopted.

<!-- spellchecker: disable -->
## Basics
| Repo | Branch | Commit | Trunk |
| ---- | ------ | ------ | ----- |
<<<<<<< HEAD
| **[futuroptimist/flywheel](https://github.com/futuroptimist/flywheel)** | main | `98bcfaf` | ✅ |
=======
| **[futuroptimist/flywheel](https://github.com/futuroptimist/flywheel)** | main | `0929097` | ✅ |
>>>>>>> 38c2ca77
| [futuroptimist/axel](https://github.com/futuroptimist/axel) | main | `e7829e7` | ✅ |
| [futuroptimist/gabriel](https://github.com/futuroptimist/gabriel) | main | `277d494` | ✅ |
| [futuroptimist/futuroptimist](https://github.com/futuroptimist/futuroptimist) | main | `7b5c1b5` | ❌ |
| [futuroptimist/token.place](https://github.com/futuroptimist/token.place) | main | `a8abe86` | ✅ |
| [democratizedspace/dspace](https://github.com/democratizedspace/dspace) | v3 | `d268478` | ✅ |
| [futuroptimist/f2clipboard](https://github.com/futuroptimist/f2clipboard) | main | `3154d64` | ✅ |
| [futuroptimist/sigma](https://github.com/futuroptimist/sigma) | main | `c501f49` | ✅ |
| [futuroptimist/wove](https://github.com/futuroptimist/wove) | main | `8da1955` | ✅ |
| [futuroptimist/sugarkube](https://github.com/futuroptimist/sugarkube) | main | n/a | n/a |

## Coverage & Installer
| Repo | Coverage | Patch | Codecov | Installer |
| ---- | -------- | ----- | ------- | --------- |
<<<<<<< HEAD
| **[futuroptimist/flywheel](https://github.com/futuroptimist/flywheel)** | ✔️ | — | ✅ | 🚀 uv |
| [futuroptimist/axel](https://github.com/futuroptimist/axel) | ✔️ | — | ✅ | 🚀 uv |
| [futuroptimist/gabriel](https://github.com/futuroptimist/gabriel) | ✔️ | — | ✅ | 🚀 uv |
| [futuroptimist/futuroptimist](https://github.com/futuroptimist/futuroptimist) | ✔️ | — | ✅ | 🚀 uv |
| [futuroptimist/token.place](https://github.com/futuroptimist/token.place) | ✔️ | — | ✅ | pip |
| [democratizedspace/dspace](https://github.com/democratizedspace/dspace) | ❌ | — | ✅ | 🔶 partial |
| [futuroptimist/f2clipboard](https://github.com/futuroptimist/f2clipboard) | ❌ | — | ❌ | 🚀 uv |
| [futuroptimist/sigma](https://github.com/futuroptimist/sigma) | ✔️ | — | ✅ | 🚀 uv |
| [futuroptimist/wove](https://github.com/futuroptimist/wove) | ✔️ | — | ✅ | pip |
| [futuroptimist/sugarkube](https://github.com/futuroptimist/sugarkube) | 57 % | — | ✅ | 🚀 uv |
=======
| **[futuroptimist/flywheel](https://github.com/futuroptimist/flywheel)** | ❌ | — | ✅ | 🚀 uv |
| [futuroptimist/axel](https://github.com/futuroptimist/axel) | ✅ (100%) | — | ✅ | 🚀 uv |
| [futuroptimist/gabriel](https://github.com/futuroptimist/gabriel) | ✅ (100%) | — | ✅ | 🚀 uv |
| [futuroptimist/futuroptimist](https://github.com/futuroptimist/futuroptimist) | ✅ (100%) | — | ✅ | 🚀 uv |
| [futuroptimist/token.place](https://github.com/futuroptimist/token.place) | ✅ (100%) | — | ✅ | pip |
| [democratizedspace/dspace](https://github.com/democratizedspace/dspace) | ❌ | — | ✅ | 🔶 partial |
| [futuroptimist/f2clipboard](https://github.com/futuroptimist/f2clipboard) | ❌ | — | ❌ | 🚀 uv |
| [futuroptimist/sigma](https://github.com/futuroptimist/sigma) | ✅ (100%) | — | ✅ | 🚀 uv |
| [futuroptimist/wove](https://github.com/futuroptimist/wove) | ✅ (100%) | — | ✅ | pip |
| [futuroptimist/sugarkube](https://github.com/futuroptimist/sugarkube) | ✅ (57%) | — | ✅ | 🔶 partial |
>>>>>>> 38c2ca77

## Policies & Automation
| Repo | License | CI | Workflows | AGENTS.md | Code of Conduct | Contributing | Pre-commit |
| ---- | ------- | -- | --------- | --------- | --------------- | ------------ | ---------- |
| **[futuroptimist/flywheel](https://github.com/futuroptimist/flywheel)** | ✅ | ✅ | 13 | ✅ | ✅ | ✅ | ✅ |
| [futuroptimist/axel](https://github.com/futuroptimist/axel) | ✅ | ✅ | 3 | ✅ | ✅ | ✅ | ✅ |
| [futuroptimist/gabriel](https://github.com/futuroptimist/gabriel) | ✅ | ✅ | 5 | ✅ | ✅ | ✅ | ✅ |
| [futuroptimist/futuroptimist](https://github.com/futuroptimist/futuroptimist) | ✅ | ✅ | 4 | ✅ | ✅ | ✅ | ✅ |
| [futuroptimist/token.place](https://github.com/futuroptimist/token.place) | ✅ | ✅ | 5 | ✅ | ✅ | ✅ | ✅ |
| [democratizedspace/dspace](https://github.com/democratizedspace/dspace) | ✅ | ✅ | 7 | ✅ | ✅ | ✅ | ❌ |
| [futuroptimist/f2clipboard](https://github.com/futuroptimist/f2clipboard) | ✅ | ✅ | 4 | ✅ | ✅ | ✅ | ✅ |
| [futuroptimist/sigma](https://github.com/futuroptimist/sigma) | ✅ | ✅ | 4 | ✅ | ✅ | ✅ | ✅ |
| [futuroptimist/wove](https://github.com/futuroptimist/wove) | ✅ | ✅ | 6 | ✅ | ✅ | ✅ | ✅ |
| [futuroptimist/sugarkube](https://github.com/futuroptimist/sugarkube) | ✅ | ❌ | 0 | ✅ | ❌ | ❌ | ✅ |

## Dark & Bright Pattern Scan
| Repo | Dark Patterns | Bright Patterns |
| ---- | ------------- | --------------- |
| **[futuroptimist/flywheel](https://github.com/futuroptimist/flywheel)** | 0 | 0 |
| [futuroptimist/axel](https://github.com/futuroptimist/axel) | 0 | 1 |
| [futuroptimist/gabriel](https://github.com/futuroptimist/gabriel) | 0 | 9 |
| [futuroptimist/futuroptimist](https://github.com/futuroptimist/futuroptimist) | 0 | 0 |
| [futuroptimist/token.place](https://github.com/futuroptimist/token.place) | 0 | 1 |
| [democratizedspace/dspace](https://github.com/democratizedspace/dspace) | 0 | 0 |
| [futuroptimist/f2clipboard](https://github.com/futuroptimist/f2clipboard) | 0 | 0 |
| [futuroptimist/sigma](https://github.com/futuroptimist/sigma) | 0 | 0 |
| [futuroptimist/wove](https://github.com/futuroptimist/wove) | 0 | 0 |
| [futuroptimist/sugarkube](https://github.com/futuroptimist/sugarkube) | 0 | 0 |

Legend: ✅ indicates the repo has adopted that feature from flywheel. 🚀 uv means only uv was found. 🔶 partial signals a mix of uv and pip. Coverage percentages are parsed from their badges where available. Codecov shows ✅ when a Codecov config or badge is present. Patch shows ✅ when diff coverage is at least 90% and ❌ otherwise, with the percentage in parentheses. The commit column shows the short SHA of the latest default branch commit at crawl time. The Trunk column indicates whether CI is green for that commit. Dark Patterns and Bright Patterns list counts of suspicious or positive code snippets detected.<|MERGE_RESOLUTION|>--- conflicted
+++ resolved
@@ -6,11 +6,7 @@
 ## Basics
 | Repo | Branch | Commit | Trunk |
 | ---- | ------ | ------ | ----- |
-<<<<<<< HEAD
 | **[futuroptimist/flywheel](https://github.com/futuroptimist/flywheel)** | main | `98bcfaf` | ✅ |
-=======
-| **[futuroptimist/flywheel](https://github.com/futuroptimist/flywheel)** | main | `0929097` | ✅ |
->>>>>>> 38c2ca77
 | [futuroptimist/axel](https://github.com/futuroptimist/axel) | main | `e7829e7` | ✅ |
 | [futuroptimist/gabriel](https://github.com/futuroptimist/gabriel) | main | `277d494` | ✅ |
 | [futuroptimist/futuroptimist](https://github.com/futuroptimist/futuroptimist) | main | `7b5c1b5` | ❌ |
@@ -24,7 +20,6 @@
 ## Coverage & Installer
 | Repo | Coverage | Patch | Codecov | Installer |
 | ---- | -------- | ----- | ------- | --------- |
-<<<<<<< HEAD
 | **[futuroptimist/flywheel](https://github.com/futuroptimist/flywheel)** | ✔️ | — | ✅ | 🚀 uv |
 | [futuroptimist/axel](https://github.com/futuroptimist/axel) | ✔️ | — | ✅ | 🚀 uv |
 | [futuroptimist/gabriel](https://github.com/futuroptimist/gabriel) | ✔️ | — | ✅ | 🚀 uv |
@@ -35,18 +30,6 @@
 | [futuroptimist/sigma](https://github.com/futuroptimist/sigma) | ✔️ | — | ✅ | 🚀 uv |
 | [futuroptimist/wove](https://github.com/futuroptimist/wove) | ✔️ | — | ✅ | pip |
 | [futuroptimist/sugarkube](https://github.com/futuroptimist/sugarkube) | 57 % | — | ✅ | 🚀 uv |
-=======
-| **[futuroptimist/flywheel](https://github.com/futuroptimist/flywheel)** | ❌ | — | ✅ | 🚀 uv |
-| [futuroptimist/axel](https://github.com/futuroptimist/axel) | ✅ (100%) | — | ✅ | 🚀 uv |
-| [futuroptimist/gabriel](https://github.com/futuroptimist/gabriel) | ✅ (100%) | — | ✅ | 🚀 uv |
-| [futuroptimist/futuroptimist](https://github.com/futuroptimist/futuroptimist) | ✅ (100%) | — | ✅ | 🚀 uv |
-| [futuroptimist/token.place](https://github.com/futuroptimist/token.place) | ✅ (100%) | — | ✅ | pip |
-| [democratizedspace/dspace](https://github.com/democratizedspace/dspace) | ❌ | — | ✅ | 🔶 partial |
-| [futuroptimist/f2clipboard](https://github.com/futuroptimist/f2clipboard) | ❌ | — | ❌ | 🚀 uv |
-| [futuroptimist/sigma](https://github.com/futuroptimist/sigma) | ✅ (100%) | — | ✅ | 🚀 uv |
-| [futuroptimist/wove](https://github.com/futuroptimist/wove) | ✅ (100%) | — | ✅ | pip |
-| [futuroptimist/sugarkube](https://github.com/futuroptimist/sugarkube) | ✅ (57%) | — | ✅ | 🔶 partial |
->>>>>>> 38c2ca77
 
 ## Policies & Automation
 | Repo | License | CI | Workflows | AGENTS.md | Code of Conduct | Contributing | Pre-commit |
