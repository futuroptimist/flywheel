--- conflicted
+++ resolved
@@ -5,11 +5,7 @@
 <!-- spellchecker: disable -->
 | Repo | Branch | Coverage | Patch | Installer | License | CI | AGENTS.md | Code of Conduct | Contributing | Pre-commit | Commit |
 | ---- | ------ | -------- | ----- | --------- | ------- | -- | --------- | --------------- | ------------ | ---------- | ------ |
-<<<<<<< HEAD
 | **[futuroptimist/flywheel](https://github.com/futuroptimist/flywheel)** | main | ✅ (20%) | — | 🚀 uv | ✅ | ✅ | ✅ | ✅ | ✅ | ✅ | `524844f` |
-=======
-| **[futuroptimist/flywheel](https://github.com/futuroptimist/flywheel)** | main | ✅ (20%) | — | 🚀 uv | ✅ | ✅ | ✅ | ✅ | ✅ | ✅ | `eca55b3` |
->>>>>>> 524844f3
 | [futuroptimist/axel](https://github.com/futuroptimist/axel) | main | ✅ (100%) | — | 🚀 uv | ✅ | ✅ | ✅ | ✅ | ✅ | ✅ | `3eb7ec7` |
 | [futuroptimist/gabriel](https://github.com/futuroptimist/gabriel) | main | ✅ (100%) | — | 🚀 uv | ✅ | ✅ | ✅ | ✅ | ✅ | ✅ | `35a85fe` |
 | [futuroptimist/futuroptimist](https://github.com/futuroptimist/futuroptimist) | main | ✅ (100%) | — | 🔶 partial | ✅ | ✅ | ✅ | ✅ | ✅ | ✅ | `a0b9448` |
