# Repo Feature Summary

This table tracks which flywheel features each related repository has adopted.

<!-- spellchecker: disable -->
| Repo | Branch | Coverage | Installer | License | CI | AGENTS.md | Code of Conduct | Contributing | Pre-commit | Commit |
| ---- | ------ | -------- | --------- | ------- | -- | --------- | --------------- | ------------ | ---------- | ------ |
<<<<<<< HEAD
| **[futuroptimist/flywheel](https://github.com/futuroptimist/flywheel)** | main | ✅ (20%) | 🚀 uv | ✅ | ✅ | ✅ | ✅ | ✅ | ✅ | `0c8a9db` |
| [futuroptimist/axel](https://github.com/futuroptimist/axel) | main | ✅ (100%) | pip | ✅ | ✅ | ✅ | ✅ | ✅ | ✅ | `064c79a` |
| [futuroptimist/gabriel](https://github.com/futuroptimist/gabriel) | main | ✅ (100%) | pip | ✅ | ✅ | ✅ | ✅ | ✅ | ✅ | `7de9b86` |
=======
| **[futuroptimist/flywheel](https://github.com/futuroptimist/flywheel)** | main | ✅ (20%) | 🚀 uv | ✅ | ✅ | ✅ | ✅ | ✅ | ✅ | `c915368` |
| [futuroptimist/axel](https://github.com/futuroptimist/axel) | main | ✅ (100%) | 🚀 uv | ✅ | ✅ | ✅ | ✅ | ✅ | ✅ | `064c79a` |
| [futuroptimist/gabriel](https://github.com/futuroptimist/gabriel) | main | ✅ (100%) | 🚀 uv | ✅ | ✅ | ✅ | ✅ | ✅ | ✅ | `7de9b86` |
>>>>>>> 0c8a9dbf
| [futuroptimist/futuroptimist](https://github.com/futuroptimist/futuroptimist) | main | ✅ (100%) | 🚀 uv | ✅ | ✅ | ✅ | ✅ | ✅ | ✅ | `bd2e736` |
| [futuroptimist/token.place](https://github.com/futuroptimist/token.place) | main | ✅ (93%) | pip | ✅ | ✅ | ✅ | ✅ | ❌ | ✅ | `458ec12` |
| [democratizedspace/dspace](https://github.com/democratizedspace/dspace) | v3 | ✅ (78%) | pip | ✅ | ✅ | ✅ | ❌ | ❌ | ❌ | `6a30373` |
| [futuroptimist/f2clipboard](https://github.com/futuroptimist/f2clipboard) | main | ✅ (100%) | 🚀 uv | ✅ | ✅ | ✅ | ✅ | ✅ | ✅ | `30fd08e` |
| [futuroptimist/sigma](https://github.com/futuroptimist/sigma) | main | ✅ (100%) | 🚀 uv | ✅ | ✅ | ✅ | ✅ | ✅ | ✅ | `bda6390` |

Legend: ✅ indicates the repo has adopted that feature from flywheel. 🚀 uv means only uv was found. 🔶 partial signals a mix of uv and pip. Coverage percentages are parsed from their badges where available. The commit column shows the short SHA of the latest default branch commit at crawl time.<|MERGE_RESOLUTION|>--- conflicted
+++ resolved
@@ -5,15 +5,9 @@
 <!-- spellchecker: disable -->
 | Repo | Branch | Coverage | Installer | License | CI | AGENTS.md | Code of Conduct | Contributing | Pre-commit | Commit |
 | ---- | ------ | -------- | --------- | ------- | -- | --------- | --------------- | ------------ | ---------- | ------ |
-<<<<<<< HEAD
 | **[futuroptimist/flywheel](https://github.com/futuroptimist/flywheel)** | main | ✅ (20%) | 🚀 uv | ✅ | ✅ | ✅ | ✅ | ✅ | ✅ | `0c8a9db` |
 | [futuroptimist/axel](https://github.com/futuroptimist/axel) | main | ✅ (100%) | pip | ✅ | ✅ | ✅ | ✅ | ✅ | ✅ | `064c79a` |
 | [futuroptimist/gabriel](https://github.com/futuroptimist/gabriel) | main | ✅ (100%) | pip | ✅ | ✅ | ✅ | ✅ | ✅ | ✅ | `7de9b86` |
-=======
-| **[futuroptimist/flywheel](https://github.com/futuroptimist/flywheel)** | main | ✅ (20%) | 🚀 uv | ✅ | ✅ | ✅ | ✅ | ✅ | ✅ | `c915368` |
-| [futuroptimist/axel](https://github.com/futuroptimist/axel) | main | ✅ (100%) | 🚀 uv | ✅ | ✅ | ✅ | ✅ | ✅ | ✅ | `064c79a` |
-| [futuroptimist/gabriel](https://github.com/futuroptimist/gabriel) | main | ✅ (100%) | 🚀 uv | ✅ | ✅ | ✅ | ✅ | ✅ | ✅ | `7de9b86` |
->>>>>>> 0c8a9dbf
 | [futuroptimist/futuroptimist](https://github.com/futuroptimist/futuroptimist) | main | ✅ (100%) | 🚀 uv | ✅ | ✅ | ✅ | ✅ | ✅ | ✅ | `bd2e736` |
 | [futuroptimist/token.place](https://github.com/futuroptimist/token.place) | main | ✅ (93%) | pip | ✅ | ✅ | ✅ | ✅ | ❌ | ✅ | `458ec12` |
 | [democratizedspace/dspace](https://github.com/democratizedspace/dspace) | v3 | ✅ (78%) | pip | ✅ | ✅ | ✅ | ❌ | ❌ | ❌ | `6a30373` |
