--- conflicted
+++ resolved
@@ -5,7 +5,6 @@
 <!-- spellchecker: disable -->
 | Repo | Branch | Coverage | Installer | License | CI | AGENTS.md | Code of Conduct | Contributing | Pre-commit | Commit |
 | ---- | ------ | -------- | --------- | ------- | -- | --------- | --------------- | ------------ | ---------- | ------ |
-<<<<<<< HEAD
 | **[futuroptimist/flywheel](https://github.com/futuroptimist/flywheel)** | main | ✅ (20%) | 🚀 uv | ✅ | ✅ | ✅ | ✅ | ✅ | ✅ | 008593e |
 | [futuroptimist/axel](https://github.com/futuroptimist/axel) | main | ✅ (unknown) | pip | ✅ | ❌ | ✅ | ✅ | ✅ | ✅ | ac58b74 |
 | [futuroptimist/gabriel](https://github.com/futuroptimist/gabriel) | main | ✅ (100%) | pip | ✅ | ❌ | ✅ | ✅ | ✅ | ✅ | 7de9b86 |
@@ -14,15 +13,5 @@
 | [democratizedspace/dspace](https://github.com/democratizedspace/dspace) | main | ❌ | pip | ✅ | ❌ | ❌ | ❌ | ❌ | ❌ | 1ee6938 |
 | [futuroptimist/f2clipboard](https://github.com/futuroptimist/f2clipboard) | main | ✅ (100%) | 🚀 uv | ✅ | ✅ | ✅ | ✅ | ✅ | ✅ | 30fd08e |
 | [futuroptimist/sigma](https://github.com/futuroptimist/sigma) | main | ✅ (100%) | 🚀 uv | ✅ | ✅ | ✅ | ✅ | ✅ | ✅ | bda6390 |
-=======
-| **[futuroptimist/flywheel](https://github.com/futuroptimist/flywheel)** | main | ✅ (20%) | 🚀 uv | ✅ | ✅ | ✅ | ✅ | ✅ | ✅ | `cd18677` |
-| [futuroptimist/axel](https://github.com/futuroptimist/axel) | main | ✅ (unknown) | pip | ✅ | ❌ | ✅ | ✅ | ✅ | ✅ | `ac58b74` |
-| [futuroptimist/gabriel](https://github.com/futuroptimist/gabriel) | main | ✅ (100%) | pip | ✅ | ❌ | ✅ | ✅ | ✅ | ✅ | `7de9b86` |
-| [futuroptimist/futuroptimist](https://github.com/futuroptimist/futuroptimist) | main | ✅ (100%) | 🚀 uv | ✅ | ✅ | ✅ | ✅ | ✅ | ✅ | `bd2e736` |
-| [futuroptimist/token.place](https://github.com/futuroptimist/token.place) | main | ✅ (unknown) | pip | ✅ | ❌ | ✅ | ✅ | ❌ | ✅ | `b9f666f` |
-| [democratizedspace/dspace](https://github.com/democratizedspace/dspace) | main | ❌ | pip | ✅ | ❌ | ❌ | ❌ | ❌ | ❌ | `1ee6938` |
-| [futuroptimist/f2clipboard](https://github.com/futuroptimist/f2clipboard) | main | ✅ (100%) | 🚀 uv | ✅ | ✅ | ✅ | ✅ | ✅ | ✅ | `30fd08e` |
-| [futuroptimist/sigma](https://github.com/futuroptimist/sigma) | main | ✅ (100%) | 🚀 uv | ✅ | ✅ | ✅ | ✅ | ✅ | ✅ | `bda6390` |
->>>>>>> 0d396d05
 
 Legend: ✅ indicates the repo has adopted that feature from flywheel. 🚀 uv highlights repos using uv for faster installs. Coverage percentages are parsed from their badges where available. The commit column shows the short SHA of the latest default branch commit at crawl time.