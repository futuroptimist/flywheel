--- conflicted
+++ resolved
@@ -77,7 +77,6 @@
 a modest $0.5\,\text{N·m}$ motor torque spins the wheel to
 3000\,rpm ($\omega \approx 314\,\text{rad/s}$) in about $t \approx 0.16\,\text{s}$.
 
-<<<<<<< HEAD
 ## Angular momentum and gyroscopic effects
 
 The flywheel's angular momentum is
@@ -100,7 +99,7 @@
 
 Even small hobbyist wheels can exhibit noticeable gyroscopic behavior when spun
 at high speed.
-=======
+
 ## Spin-down from friction
 
 Even unloaded, bearing and air drag slowly bleed energy from the wheel. Approximating a
@@ -118,9 +117,6 @@
 $T_f \approx 10^{-3}\,\text{N·m}$, so the example wheel ($I \approx
 2.5\times10^{-4}\,\text{kg·m}^2$) coasts from 3000\,rpm ($\omega_0 \approx
 314\,\text{rad/s}$) for roughly $t \approx 80\,\text{s}$.
->>>>>>> ccb320b1
-
-## Forces on the adapter
 
 When you spin the wheel, torque $T$ from the motor or handle acts on the
 adapter. If the adapter slips, the wheel will not accelerate. Approximate the
