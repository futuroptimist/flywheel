# Flywheel Physics

A spinning flywheel stores energy as rotational inertia.
This short explainer shows how to estimate that energy
and how GitHub renders formulas using LaTeX.

## Moment of inertia

For a solid cylinder,
$$I = \tfrac{1}{2} m r^2$$
where $m$ is mass and $r$ is radius.
Larger and heavier wheels have more inertia.

## Stored energy

The kinetic energy of a rotating wheel is
$$E = \tfrac{1}{2} I \omega^2$$
with angular velocity $\omega$ in radians per second.

### Example using CAD dimensions

The stock CAD model in [`cad/flywheel.scad`](../cad/flywheel.scad) defines a
solid cylinder with radius $r=50\,\text{mm}$ and height $h=20\,\text{mm}$.
For material density $\rho$, the mass is

$$m = \rho\,\pi r^2 h$$

Printing in PLA ($\rho \approx 1.25\,\text{g/cm}^3$) yields $m \approx 0.20\,\text{kg}$ and
$$I = \tfrac{1}{2} m r^2 \approx 2.5\times10^{-4}\,\text{kg·m}^2.$$ At
3000\,rpm the angular speed is $\omega = \tfrac{2\pi n}{60} \approx 314\,\text{rad/s}$,
so the wheel stores roughly $$E \approx 12\,\text{J}.$$

GitHub automatically displays these formulas when LaTeX expressions are wrapped
in dollar signs.

<<<<<<< HEAD
## Rim speed and material limits

The rim's tangential velocity is
$$v = \omega r$$
where $r$ is the wheel radius.  Using the CAD value $r=50\,\text{mm}$ and
3000\,rpm ($\omega \approx 314\,\text{rad/s}$) gives $v \approx 16\,\text{m/s}$.  Plastic
parts have a maximum safe speed set by hoop stress.  Approximating the wheel as
a thin rim,
$$\sigma \approx \rho r^2 \omega^2$$
with material density $\rho$ and yield strength $\sigma_y$.  Solving for the
upper speed limit,
$$\omega_{max} \approx \sqrt{\frac{\sigma_y}{\rho r^2}}$$
For PLA ($\rho \approx 1.25\,\text{g/cm}^3$, $\sigma_y \approx 60\,\text{MPa}$) and the
same radius, $\omega_{max} \approx 4.4\times10^3\,\text{rad/s}$ or about
42\,000\,rpm.  Designers typically apply a safety factor of at least two and
operate well below this bound.

```mermaid
graph TD
    R[Radius r = 50 mm] --> V[v = \omega r]
    R --> S[\sigma \approx \rho r^2 \omega^2]
    S --> W[\omega_{max} = \sqrt{\sigma_y/(\rho r^2)}]
```
=======
## Spin-up time

A constant torque $T$ causes angular acceleration $\alpha$ according to

$$\alpha = \frac{T}{I}$$

Starting from rest, the time to reach speed $\omega$ is therefore

$$t = \frac{\omega}{\alpha} = \frac{I\omega}{T}$$

Using the same CAD dimensions as above ($I \approx 2.5\times10^{-4}\,\text{kg·m}^2$),
a modest $0.5\,\text{N·m}$ motor torque spins the wheel to
3000\,rpm ($\omega \approx 314\,\text{rad/s}$) in about $t \approx 0.16\,\text{s}$.
>>>>>>> b98b61fc

## Forces on the adapter

When you spin the wheel, torque $T$ from the motor or handle acts on the
adapter. If the adapter slips, the wheel will not accelerate. Approximate the
shear stress on the clamp as
$$\tau \approx \frac{T}{r A}$$
where $r$ is the shaft radius and $A$ is the contact area.

Choose an adapter material with yield strength safely above $\tau$.
Nylon or metal inserts work for higher torques, while PETG suffices for lighter loads.

Tightening the bolts increases normal force $F_n$ on the shaft.
Friction then resists the twisting force:
$$T_{max} = \mu F_n r$$
with friction coefficient $\mu$ around 0.2--0.3 for plastic on steel.
Use stronger bolts or more clamp area if you need higher torque capacity.

For the adapter in [`cad/adapter.scad`](../cad/adapter.scad) the shaft diameter
is $8\,\text{mm}$ and the clamping length is $20\,\text{mm}$.  The contact area
is therefore $A \approx \pi d h \approx 5\times10^{-4}\,\text{m}^2$.  Under a
$5\,\text{N·m}$ torque the shear stress is about
$$\tau \approx \frac{5}{0.004\times 5\times10^{-4}} \approx 2.5\,\text{MPa},$$
well below the $40\,\text{MPa}$ yield strength of many nylon inserts.

## Multi-flywheel systems

Multiple wheels can be coupled together when a single flywheel does not
provide enough energy storage.  Belts, chains, or gears transfer torque
from one shaft to the next.  Assuming negligible losses, the ratio of
angular velocities in a belt drive is given by

$$\omega_2 = \frac{r_1}{r_2} \omega_1$$

where $r_1$ and $r_2$ are the radii of the driving and driven pulleys.
Gears follow the same relation using tooth counts instead of radii.

The total stored energy is simply the sum of each wheel's kinetic
energy:

$$E_{total} = \tfrac{1}{2} I_1 \omega_1^2 + \tfrac{1}{2} I_2 \omega_2^2 + \cdots$$

Connecting flywheels lets you trade off space, weight, and speed.  A
small high-speed wheel might feed power into a larger, slower wheel to
smooth out fluctuations.  Keep belt tension high enough to avoid slip
and align pulleys carefully so side loads do not wear the bearings.

Belt drives obey the tension ratio
$$\frac{T_1}{T_2} = e^{\mu \theta}$$
where $T_1$ is the tight-side tension, $T_2$ the slack side tension,
$\mu$ the coefficient of friction, and $\theta$ the wrap angle in radians.
This sets the maximum torque each belt can transmit.

```mermaid
graph LR
    A[Flywheel r\_1] -- belt --> B[Pulley r\_2]
    B -- belt --> C[Flywheel r\_3]
```

As an example, a 200\,mm wheel driving a 50\,mm pulley quadruples the speed.
Linking that smaller pulley to a third wheel can multiply storage while
keeping the overall setup compact.
Gears or chains work similarly but eliminate belt slip at the cost of more
noise and alignment care.<|MERGE_RESOLUTION|>--- conflicted
+++ resolved
@@ -33,7 +33,6 @@
 GitHub automatically displays these formulas when LaTeX expressions are wrapped
 in dollar signs.
 
-<<<<<<< HEAD
 ## Rim speed and material limits
 
 The rim's tangential velocity is
@@ -57,7 +56,7 @@
     R --> S[\sigma \approx \rho r^2 \omega^2]
     S --> W[\omega_{max} = \sqrt{\sigma_y/(\rho r^2)}]
 ```
-=======
+
 ## Spin-up time
 
 A constant torque $T$ causes angular acceleration $\alpha$ according to
@@ -71,7 +70,6 @@
 Using the same CAD dimensions as above ($I \approx 2.5\times10^{-4}\,\text{kg·m}^2$),
 a modest $0.5\,\text{N·m}$ motor torque spins the wheel to
 3000\,rpm ($\omega \approx 314\,\text{rad/s}$) in about $t \approx 0.16\,\text{s}$.
->>>>>>> b98b61fc
 
 ## Forces on the adapter
 
