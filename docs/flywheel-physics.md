--- conflicted
+++ resolved
@@ -144,12 +144,11 @@
 a modest $0.5\,\text{N·m}$ motor torque spins the wheel to
 3000\,rpm ($\omega \approx 314\,\text{rad/s}$) in about $t \approx 0.16\,\text{s}$.
 
-<<<<<<< HEAD
 The work required is $W = \tfrac{1}{2} I \omega^2$.  Constant torque means the
 instantaneous power is $P = T\omega$, rising linearly with speed.  For the
 [`cad/flywheel.scad`](../cad/flywheel.scad) example, power peaks near
 $P \approx 0.5\times314 \approx 160\,\text{W}$ at 3000\,rpm.
-=======
+
 ## Power requirements
 
 Torque and angular velocity set the instantaneous mechanical power:
@@ -170,7 +169,6 @@
 graph TD
     T[Torque T] -->|P = T \omega| Pwr[Power P]
 ```
->>>>>>> 232a8593
 
 ## Spin-down from friction
 
