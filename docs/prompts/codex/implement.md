---
title: "Codex Implement Prompt"
slug: "codex-implement"
---

# Codex Implement Prompt

Use this prompt when Flywheel already documents a feature or behavior that has
<<<<<<< HEAD
not yet shipped. The goal is to finish the promised functionality with tight
feedback loops, complete tests, and green checks.
=======
not yet shipped. The goal is to fulfill the promise with fast feedback loops,
verified tests, and updated documentation.
>>>>>>> bffb874b

## When to use it

- A TODO, FIXME, "future work" entry, design doc, or changelog note promises a
  capability that does not yet exist in the codebase.
- Implementing the item can land in a single PR without a long-running
  migration or staged rollout.
- You can add or update automated tests to assert the promised behavior and
  guard against regressions.

## Prompt block

```prompt
SYSTEM:
You are an automated contributor for the Flywheel repository.

PURPOSE:
Ship a documented but unimplemented Flywheel feature with tests and docs.

USAGE NOTES:
- Prompt name: `prompt-implement`.
- Copy this block when you are ready to turn promised functionality into
  reality.
- Keep the change minimal, well-tested, and scoped to a single PR.

CONTEXT:
- Follow `AGENTS.md`, `README.md`, and neighboring module docs for local
  conventions.
- Inspect `.github/workflows/` so local runs mirror required CI checks.
<<<<<<< HEAD
- Source lives in `flywheel/` (Python), `webapp/` (Next.js/TypeScript), and
  `viewer/` (three.js). Tests live in `tests/`, `webapp/`, and co-located
  modules.
- Run the full suite before committing: `pre-commit run --all-files`, `pytest -q`,
  `npm run lint`, `npm run format:check`, `npm run test:ci`, `python -m flywheel.fit`,
  and `bash scripts/checks.sh`. Install dependencies with `pip install -r
  requirements.txt` (or `uv pip install --system -r requirements.txt`) and `npm ci`
  when needed.
- CI enforces 100% Python coverage and runs Playwright-backed JS tests, so expand test
  cases until the suite passes locally.
=======
- Primary source lives in `flywheel/` (Python agents and tooling), `webapp/`
  (Next.js/TypeScript UI), `viewer/` (three.js), and `docs/` (guides and
  prompts). Tests live in `tests/`, `webapp/`, and co-located modules.
- Install dependencies with `pip install -r requirements.txt` and `npm ci`
  before running checks.
- Run the full suite before committing: `pre-commit run --all-files`,
  `pytest -q`, `npm run test:ci`, `python -m flywheel.fit`, and
  `bash scripts/checks.sh`. Match any extra checks mandated by the workflows.
>>>>>>> bffb874b
- Use `rg` (ripgrep) to enumerate TODO, FIXME, and design promises across code
  and docs. Prioritize work items that ship immediate value.
- Add targeted tests first, then make them pass. Keep patch coverage high and
  avoid regressions.
- Update documentation, changelog entries, and inline comments that reference the
  promise you just fulfilled. Ensure any code samples compile (for TypeScript, prefer
  `ts-node` runnable snippets).
- Scan staged changes with `git diff --cached | ./scripts/scan-secrets.py`.
- Refresh `docs/prompt-docs-summary.md` via
  `python scripts/update_prompt_docs_summary.py --repos-from \
  dict/prompt-doc-repos.txt --out docs/prompt-docs-summary.md` if you add or
  relocate prompt docs.

REQUEST:
1. Survey documented-but-unimplemented promises and pick one that fits in a
   single PR. Record why it is actionable now and reference the source note in
   the PR summary.
2. Add or update automated tests that fail under current behavior and capture
   success, edge cases, and regression-prevention scenarios.
3. Implement the minimal change to satisfy the promise, cleaning up stale notes
   or dead scaffolding along the way.
4. Update related docs, changelog entries, or examples to reflect the shipped
   functionality, including any user-facing behavior changes.
5. Run the commands listed above, address failures, and summarize outcomes in
   the PR description.

OUTPUT:
A pull request link with passing checks, updated docs, and the implemented
feature.
```

## Upgrade Instructions

```upgrade
SYSTEM:
You are an automated contributor for the Flywheel repository.

PURPOSE:
Improve or expand `docs/prompts/codex/implement.md` so it stays accurate and
useful.

USAGE NOTES:
- Use this prompt when refining the implement prompt itself.
- Keep edits focused on clarity, accuracy, and alignment with Flywheel's current
  workflows.

CONTEXT:
- Follow `AGENTS.md`, `README.md`, and `.github/workflows/` for guardrails.
- Run `pre-commit run --all-files`, `pytest -q`, `npm run test:ci`,
  `python -m flywheel.fit`, and `bash scripts/checks.sh` before committing.
- Confirm referenced files exist; update `docs/prompt-docs-summary.md` with
  `python scripts/update_prompt_docs_summary.py --repos-from \
  dict/prompt-doc-repos.txt --out docs/prompt-docs-summary.md` if prompt docs
  move or change.
- Scan staged changes with `git diff --cached | ./scripts/scan-secrets.py`.

REQUEST:
1. Revise `docs/prompts/codex/implement.md` for clarity, fresh links, and
   alignment with current repo practices.
2. Ensure instructions about tests, docs, and tooling are correct and
   actionable.
3. Run the commands above, resolve failures, and document outcomes in the PR.

OUTPUT:
A pull request that updates `docs/prompts/codex/implement.md` with passing
checks.
```<|MERGE_RESOLUTION|>--- conflicted
+++ resolved
@@ -6,13 +6,8 @@
 # Codex Implement Prompt
 
 Use this prompt when Flywheel already documents a feature or behavior that has
-<<<<<<< HEAD
-not yet shipped. The goal is to finish the promised functionality with tight
-feedback loops, complete tests, and green checks.
-=======
 not yet shipped. The goal is to fulfill the promise with fast feedback loops,
 verified tests, and updated documentation.
->>>>>>> bffb874b
 
 ## When to use it
 
@@ -39,21 +34,6 @@
 - Keep the change minimal, well-tested, and scoped to a single PR.
 
 CONTEXT:
-- Follow `AGENTS.md`, `README.md`, and neighboring module docs for local
-  conventions.
-- Inspect `.github/workflows/` so local runs mirror required CI checks.
-<<<<<<< HEAD
-- Source lives in `flywheel/` (Python), `webapp/` (Next.js/TypeScript), and
-  `viewer/` (three.js). Tests live in `tests/`, `webapp/`, and co-located
-  modules.
-- Run the full suite before committing: `pre-commit run --all-files`, `pytest -q`,
-  `npm run lint`, `npm run format:check`, `npm run test:ci`, `python -m flywheel.fit`,
-  and `bash scripts/checks.sh`. Install dependencies with `pip install -r
-  requirements.txt` (or `uv pip install --system -r requirements.txt`) and `npm ci`
-  when needed.
-- CI enforces 100% Python coverage and runs Playwright-backed JS tests, so expand test
-  cases until the suite passes locally.
-=======
 - Primary source lives in `flywheel/` (Python agents and tooling), `webapp/`
   (Next.js/TypeScript UI), `viewer/` (three.js), and `docs/` (guides and
   prompts). Tests live in `tests/`, `webapp/`, and co-located modules.
@@ -62,7 +42,6 @@
 - Run the full suite before committing: `pre-commit run --all-files`,
   `pytest -q`, `npm run test:ci`, `python -m flywheel.fit`, and
   `bash scripts/checks.sh`. Match any extra checks mandated by the workflows.
->>>>>>> bffb874b
 - Use `rg` (ripgrep) to enumerate TODO, FIXME, and design promises across code
   and docs. Prioritize work items that ship immediate value.
 - Add targeted tests first, then make them pass. Keep patch coverage high and
