---
title: "Codex Implement Prompt"
slug: "codex-implement"
---

# Codex Implement Prompt

Use this prompt when Flywheel already documents a feature or behavior that has
<<<<<<< HEAD
not yet shipped. The goal is to finish the promised functionality with tight
feedback loops, traceable documentation, and green checks.
=======
not yet shipped. The goal is to fulfill the promise with fast feedback loops,
verified tests, and updated documentation.
>>>>>>> cb5b81ea

## When to use it

- A TODO, FIXME, "future work" entry, design doc, or changelog note promises a
<<<<<<< HEAD
  capability that does not yet exist.
- The feature is still relevant, has a clear success condition, and fits in a
  single PR without a long-running migration.
- You can add or update automated tests to lock in the expected behavior and
  prevent regressions.

## Preparation checklist

Run through this list before launching the prompt so that work starts with the
latest context and tooling:

1. Confirm the referenced spec or TODO still matches product goals.
2. Skim `AGENTS.md`, `README.md`, and any module-level docs that apply to the
   target area.
3. Review `.github/workflows/` to mirror CI locally (linting, tests, security
   scans, docs builds).
4. Install dependencies with `uv pip install --system -r requirements.txt`
   (or `pip install -r requirements.txt`), `npm ci`, and any per-module setup
   scripts.
5. Make sure you can run `pre-commit run --all-files`, `pytest -q`,
   `npm run lint`, `npm run format:check`, `npm run test:ci`,
   `python -m flywheel.fit`, and `bash scripts/checks.sh` without unexpected
   failures.
=======
  capability that does not yet exist in the codebase.
- Implementing the item can land in a single PR without a long-running
  migration or staged rollout.
- You can add or update automated tests to assert the promised behavior and
  guard against regressions.
>>>>>>> cb5b81ea

## Prompt block

```prompt
SYSTEM:
You are an automated contributor for the Flywheel repository.

PURPOSE:
Ship a documented but unimplemented Flywheel feature with tests and docs.

USAGE NOTES:
- Prompt name: `prompt-implement`.
- Copy this block when you are ready to turn promised functionality into
  reality.
- Keep the change minimal, well-tested, and scoped to a single PR.

CONTEXT:
<<<<<<< HEAD
- Follow `AGENTS.md`, `README.md`, and neighboring module docs for local
  conventions.
- Inspect `.github/workflows/` so local runs mirror required CI checks.
- Source lives in `flywheel/` (Python), `webapp/` (Next.js/TypeScript), and
  `viewer/` (three.js). Tests live in `tests/`, `webapp/`, and co-located
  modules.
- Run the full suite before committing:
  - `pre-commit run --all-files`
  - `pytest -q`
  - `npm run lint`
  - `npm run format:check`
  - `npm run test:ci`
  - `python -m flywheel.fit`
  - `bash scripts/checks.sh`
- Install dependencies with `uv pip install --system -r requirements.txt`
  (or `pip install -r requirements.txt`) and `npm ci`. Use per-module scripts
  such as `scripts/setup.sh` when required.
- Use `rg` (ripgrep) or targeted search to locate TODO, FIXME, design promises,
  and changelog entries tied to the feature. Prioritize changes that ship
  immediate value.
- Add targeted tests first, then make them pass. Keep coverage high and avoid
  regressions.
- Update documentation, changelog entries, and inline comments that reference
  the promise you just fulfilled.
=======
- Primary source lives in `flywheel/` (Python agents and tooling), `webapp/`
  (Next.js/TypeScript UI), `viewer/` (three.js), and `docs/` (guides and
  prompts). Tests live in `tests/`, `webapp/`, and co-located modules.
- Install dependencies with `pip install -r requirements.txt` and `npm ci`
  before running checks.
- Run the full suite before committing: `pre-commit run --all-files`,
  `pytest -q`, `npm run test:ci`, `python -m flywheel.fit`, and
  `bash scripts/checks.sh`. Match any extra checks mandated by the workflows.
- Use `rg` (ripgrep) to enumerate TODO, FIXME, and design promises across code
  and docs. Prioritize work items that ship immediate value.
- Add targeted tests first, then make them pass. Keep patch coverage high and
  avoid regressions.
- Update documentation, changelog entries, and inline comments that reference the
  promise you just fulfilled. Ensure any code samples compile (for TypeScript, prefer
  `ts-node` runnable snippets).
>>>>>>> cb5b81ea
- Scan staged changes with `git diff --cached | ./scripts/scan-secrets.py`.
- Refresh `docs/prompt-docs-summary.md` with
  `python scripts/update_prompt_docs_summary.py --repos-from \
  dict/prompt-doc-repos.txt --out docs/prompt-docs-summary.md` if you add or
  relocate prompt docs.

REQUEST:
1. Survey documented-but-unimplemented promises and pick one that fits in a
<<<<<<< HEAD
   single PR. Explain why it is actionable now.
=======
   single PR. Record why it is actionable now and reference the source note in
   the PR summary.
>>>>>>> cb5b81ea
2. Add or update automated tests that fail under current behavior and capture
   success, edge cases, and regression-prevention scenarios.
3. Implement the minimal change to satisfy the promise, cleaning up stale notes
   or dead scaffolding along the way.
4. Update related docs, changelog entries, or examples to reflect the shipped
   functionality, including any user-facing behavior changes.
5. Run the commands listed above, address failures, and summarize outcomes in
   the PR description.

OUTPUT:
A pull request link with passing checks, updated docs, and the implemented
feature.
```

## Upgrade Instructions

```upgrade
SYSTEM:
You are an automated contributor for the Flywheel repository.

PURPOSE:
Improve or expand `docs/prompts/codex/implement.md` so it stays accurate and
useful.

USAGE NOTES:
- Use this prompt when refining the implement prompt itself.
- Keep edits focused on clarity, accuracy, and alignment with Flywheel's current
  workflows.

CONTEXT:
- Follow `AGENTS.md`, `README.md`, and `.github/workflows/` for guardrails.
- Run `pre-commit run --all-files`, `pytest -q`, `npm run test:ci`,
  `python -m flywheel.fit`, and `bash scripts/checks.sh` before committing.
- Confirm referenced files exist; update `docs/prompt-docs-summary.md` with
  `python scripts/update_prompt_docs_summary.py --repos-from \
  dict/prompt-doc-repos.txt --out docs/prompt-docs-summary.md` if prompt docs
  move or change.
- Scan staged changes with `git diff --cached | ./scripts/scan-secrets.py`.

REQUEST:
1. Revise `docs/prompts/codex/implement.md` for clarity, fresh links, and
   alignment with current repo practices.
2. Ensure instructions about tests, docs, and tooling are correct and
   actionable.
3. Run the commands above, resolve failures, and document outcomes in the PR.

OUTPUT:
A pull request that updates `docs/prompts/codex/implement.md` with passing
checks.
```<|MERGE_RESOLUTION|>--- conflicted
+++ resolved
@@ -6,48 +6,17 @@
 # Codex Implement Prompt
 
 Use this prompt when Flywheel already documents a feature or behavior that has
-<<<<<<< HEAD
-not yet shipped. The goal is to finish the promised functionality with tight
-feedback loops, traceable documentation, and green checks.
-=======
 not yet shipped. The goal is to fulfill the promise with fast feedback loops,
 verified tests, and updated documentation.
->>>>>>> cb5b81ea
 
 ## When to use it
 
 - A TODO, FIXME, "future work" entry, design doc, or changelog note promises a
-<<<<<<< HEAD
-  capability that does not yet exist.
-- The feature is still relevant, has a clear success condition, and fits in a
-  single PR without a long-running migration.
-- You can add or update automated tests to lock in the expected behavior and
-  prevent regressions.
-
-## Preparation checklist
-
-Run through this list before launching the prompt so that work starts with the
-latest context and tooling:
-
-1. Confirm the referenced spec or TODO still matches product goals.
-2. Skim `AGENTS.md`, `README.md`, and any module-level docs that apply to the
-   target area.
-3. Review `.github/workflows/` to mirror CI locally (linting, tests, security
-   scans, docs builds).
-4. Install dependencies with `uv pip install --system -r requirements.txt`
-   (or `pip install -r requirements.txt`), `npm ci`, and any per-module setup
-   scripts.
-5. Make sure you can run `pre-commit run --all-files`, `pytest -q`,
-   `npm run lint`, `npm run format:check`, `npm run test:ci`,
-   `python -m flywheel.fit`, and `bash scripts/checks.sh` without unexpected
-   failures.
-=======
   capability that does not yet exist in the codebase.
 - Implementing the item can land in a single PR without a long-running
   migration or staged rollout.
 - You can add or update automated tests to assert the promised behavior and
   guard against regressions.
->>>>>>> cb5b81ea
 
 ## Prompt block
 
@@ -65,32 +34,6 @@
 - Keep the change minimal, well-tested, and scoped to a single PR.
 
 CONTEXT:
-<<<<<<< HEAD
-- Follow `AGENTS.md`, `README.md`, and neighboring module docs for local
-  conventions.
-- Inspect `.github/workflows/` so local runs mirror required CI checks.
-- Source lives in `flywheel/` (Python), `webapp/` (Next.js/TypeScript), and
-  `viewer/` (three.js). Tests live in `tests/`, `webapp/`, and co-located
-  modules.
-- Run the full suite before committing:
-  - `pre-commit run --all-files`
-  - `pytest -q`
-  - `npm run lint`
-  - `npm run format:check`
-  - `npm run test:ci`
-  - `python -m flywheel.fit`
-  - `bash scripts/checks.sh`
-- Install dependencies with `uv pip install --system -r requirements.txt`
-  (or `pip install -r requirements.txt`) and `npm ci`. Use per-module scripts
-  such as `scripts/setup.sh` when required.
-- Use `rg` (ripgrep) or targeted search to locate TODO, FIXME, design promises,
-  and changelog entries tied to the feature. Prioritize changes that ship
-  immediate value.
-- Add targeted tests first, then make them pass. Keep coverage high and avoid
-  regressions.
-- Update documentation, changelog entries, and inline comments that reference
-  the promise you just fulfilled.
-=======
 - Primary source lives in `flywheel/` (Python agents and tooling), `webapp/`
   (Next.js/TypeScript UI), `viewer/` (three.js), and `docs/` (guides and
   prompts). Tests live in `tests/`, `webapp/`, and co-located modules.
@@ -106,21 +49,16 @@
 - Update documentation, changelog entries, and inline comments that reference the
   promise you just fulfilled. Ensure any code samples compile (for TypeScript, prefer
   `ts-node` runnable snippets).
->>>>>>> cb5b81ea
 - Scan staged changes with `git diff --cached | ./scripts/scan-secrets.py`.
-- Refresh `docs/prompt-docs-summary.md` with
+- Refresh `docs/prompt-docs-summary.md` via
   `python scripts/update_prompt_docs_summary.py --repos-from \
   dict/prompt-doc-repos.txt --out docs/prompt-docs-summary.md` if you add or
   relocate prompt docs.
 
 REQUEST:
 1. Survey documented-but-unimplemented promises and pick one that fits in a
-<<<<<<< HEAD
-   single PR. Explain why it is actionable now.
-=======
    single PR. Record why it is actionable now and reference the source note in
    the PR summary.
->>>>>>> cb5b81ea
 2. Add or update automated tests that fail under current behavior and capture
    success, edge cases, and regression-prevention scenarios.
 3. Implement the minimal change to satisfy the promise, cleaning up stale notes
