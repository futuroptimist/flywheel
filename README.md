# 🎡 flywheel

[![Lint & Format](https://img.shields.io/github/actions/workflow/status/futuroptimist/flywheel/.github/workflows/01-lint-format.yml?label=lint%20%26%20format)](https://github.com/futuroptimist/flywheel/actions/workflows/01-lint-format.yml)
[![Tests](https://img.shields.io/github/actions/workflow/status/futuroptimist/flywheel/.github/workflows/02-tests.yml?label=tests)](https://github.com/futuroptimist/flywheel/actions/workflows/02-tests.yml)
[![Coverage](https://codecov.io/gh/futuroptimist/flywheel/branch/main/graph/badge.svg)](https://codecov.io/gh/futuroptimist/flywheel)
[![Docs](https://img.shields.io/github/actions/workflow/status/futuroptimist/flywheel/.github/workflows/03-docs.yml?label=docs)](https://github.com/futuroptimist/flywheel/actions/workflows/03-docs.yml)
[![License: MIT OR Apache-2.0](https://img.shields.io/badge/license-MIT%20OR%20Apache--2.0-blue.svg)](#license)
[![Viewer](https://img.shields.io/badge/view-assembly-blue)](https://github.com/futuroptimist/flywheel/blob/main/viewer/index.html)

**flywheel** is a GitHub template for rapid project bootstrapping. It bundles linting, testing, documentation checks, and LLM-powered agents to keep your repo healthy.

The canonical Codex automation prompt lives in [`automation.md`](docs/prompts/codex/automation.md).
Agents should review it before contributing automation to new repositories.
Other repos should copy this file to `docs/prompts/codex/automation.md`.

## Usage

1. **Use as a template** on GitHub.
2. Clone your new repo and run `./scripts/setup.sh YOURNAME NEWREPO` to personalize placeholders.
3. Commit and push to start the flywheel.
4. Review the [Codex automation prompt](docs/prompts/codex/automation.md) for baseline tasks.

## Testing

Ensure you have Node.js 20+ installed.

Run the full test suite before committing:

```bash
pre-commit run --all-files
pytest -q
npm run test:ci
python -m flywheel.fit
bash scripts/checks.sh
```

If browser dependencies are missing, run `npm run playwright:install`
or skip end-to-end tests by prefixing commands with `SKIP_E2E=1`.

The link-checking step runs `linkchecker --no-warnings README.md docs/` to
surface broken links without flooding CI logs with informational warnings.

## Contents

- CI workflows for linting, tests, and docs
- DEPENDABOT for automated dependency updates
- CodeQL workflow for security scanning
- Style guides for Python and JavaScript
- README status script handles mixed-case GitHub workflow conclusions and validates attempt counts
- Detailed best practice explanations in `docs/best_practices_catalog.md`
- Dark pattern guidance in `docs/dark-patterns.md`
- Bright pattern catalog in `docs/bright-patterns.md`
- Secret scanning helper `scripts/scan-secrets.py` that blocks common tokens in staged diffs
- README status helper (`python -m src.repo_status`) that handles mixed-case workflow conclusions and validates attempt counts
- Fast Python installs powered by [uv](https://github.com/astral-sh/uv)
- Example code and templates, including `examples/basic.py` for calling the CLI
  programmatically
- Python CLI with subcommands `init`, `update`, `audit`, `prompt`, `crawl`, and `runbook` that prompts interactively unless `--yes` is used
- RepoCrawler detects installers like uv (including `uv pip install` usage), pipx, pip/pip3, and poetry in workflows
- [AGENTS.md](AGENTS.md) detailing included LLM assistants
- [llms.txt](llms.txt) with quick context for AI helpers
- [CLAUDE.md](CLAUDE.md) summarizing Anthropic guidance
- [codex-custom-instructions.md](docs/codex-custom-instructions.md) for Codex rules
  and a [runbook.yml](runbook.yml) checklist for repo setup
- [Codex automation prompt](docs/prompts/codex/automation.md)
- CAD update prompt in `docs/prompts/codex/cad.md`
- Physics explainer prompt in `docs/prompts/codex/physics.md`
- Cross-repo prompt index in `docs/prompts/codex/summary.md` listing `prompts-items.md`, `prompts-quests.md`, and `prompts-codex.md` across repos
- Axel integration guide in `docs/axel-integration.md`
- DSPACE synergy doc in `docs/dspace-integration.md`
- Cross-repo roadmap in `docs/REPOS_ROADMAP.md`
- token.place roadmap in `docs/tokenplace-roadmap.md`
- local environment guide in `docs/local-environments.md`
- token.place features in `docs/tokenplace-features.md`
- token.place PRD in `docs/tokenplace-PRD.md`
- f2clipboard integration in `docs/f2clipboard-integration.md`
- Futuroptimist integration in `docs/futuroptimist-integration.md`
- Gabriel integration in `docs/gabriel-integration.md`
- Sigma integration in `docs/sigma-integration.md`
- Web viewer instructions in `docs/web-viewer.md`
- CI troubleshooting tips in `docs/ci-guide.md`
- Nightly STL exports are committed back to `stl/` after each run
- Sunlu spool core sleeve adapters for Bambu Lab AMS:
  [63→64 mm](./stl/spool_core_sleeve/sunlu55_to63_len60.stl) and
  [73→74 mm](./stl/spool_core_sleeve/sunlu55_to73_len60.stl) sleeves with
  matching wedge-removal cylinders
  ([63 mm](./stl/spool_core_sleeve/sunlu55_to63cyl_len60.stl) and
  [73 mm](./stl/spool_core_sleeve/sunlu55_to73cyl_len60.stl))
- Flywheel construction guide in `docs/flywheel-construction.md` with CAD files in `cad/`
  including `stand.scad`, `shaft.scad`, and `adapter.scad`. Assembly details live in `docs/flywheel-stand.md`, clamp instructions in `docs/flywheel-adapter.md`, and physics in `docs/flywheel-physics.md`

## Getting Started

```bash
# Clone your fork
git clone git@github.com:YOURNAME/NEWREPO.git
cd NEWREPO

# Personalize badge URLs and docs
./scripts/setup.sh YOURNAME NEWREPO

# Commit
git add .
git commit -m "chore: initialize flywheel"

# Install uv and pre-commit hooks
curl -Ls https://astral.sh/uv/install.sh | sh
uv venv
uv pip install pre-commit
pre-commit install

# Run checks before committing
pre-commit run --all-files
bash scripts/checks.sh
```

The script includes a spell checker powered by `codespell`. Add project-specific
terms to `dict/allow.txt` so they are not flagged as typos. VS Code users will
see the same suggestions if they install the recommended Code Spell Checker
extension. A GitHub Action runs the `typos` checker on every push to catch
misspellings that slip past local hooks.

If Playwright browser binaries are missing, install them with
`npx playwright install chromium` or skip end-to-end tests by running
`SKIP_E2E=1 bash scripts/checks.sh`.

### Embedding in an existing project

Install the CLI and inject dev tooling. Without `--yes`, the command prompts for language and whether to add dev tools:

```bash
pipx run flywheel init . --language python --save-dev --yes
```

The `--save-dev` flag copies standard workflows, linting configs,
`.pre-commit-config.yaml`, and `scripts/checks.sh` so new projects inherit the
full dev tooling out of the box.

### Updating dev tooling

Refresh CI workflows and config files in an existing repo. The command asks
whether to inject Flywheel's dev tooling; pass `--yes` to accept the defaults
non-interactively:

```bash
flywheel update path/to/repo
```

Skip copying dev tooling with `--no-save-dev` or combine it with
`--yes` for unattended runs.

### Generating Codex prompts

Invoke the prompt agent to get repo-aware suggestions:

```bash
flywheel prompt
```

README content containing `{` or `}` characters is handled safely. The command
also prints a repo snapshot that lists non-hidden files at the repository root
so prompt runners immediately see the project's structure.

### Generating repo feature summary

Create a Markdown table showing which flywheel files each repo uses:

```bash
flywheel crawl --repos-file docs/repo_list.txt --output docs/repo-feature-summary.md
```

Append `@branch` to any repo to crawl a non-default branch, e.g. `owner/name@dev`. Lines in
`docs/repo_list.txt` are combined with any repos passed on the command line. Duplicates are removed
automatically so each repository is crawled once, and when the same repo appears multiple times the
crawler keeps a single entry that honors the most recently specified branch override.
Pass `--token YOURTOKEN` or set `GITHUB_TOKEN` to avoid API rate limits.
Missing parent directories for the output path are created automatically.
The `Update Repo Feature Summary` workflow runs nightly and after each merge, committing `docs/repo-feature-summary.md` to `main` so the table stays fresh.
The summary records the short SHA of the latest commit, the name of each repository's default branch, and whether the latest commit passed CI on that branch. If CI metadata is unavailable because workflows are still running, the Trunk column shows `n/a`. API errors are treated as failures so flaky endpoints surface as `❌` instead of disappearing into the unknown state.

### Auditing dev tooling

Verify that a repository contains the expected CI workflows and config files:

```bash
flywheel audit path/to/repo
```

### Printing the runbook

View the YAML checklist defined in [`runbook.yml`](runbook.yml):

```bash
flywheel runbook
```

Override the file path with `--file path/to/runbook.yml` to inspect other repositories.

### Previewing repo suggestions

Generate heuristic improvement ideas without invoking an LLM:

```bash
flywheel spin --dry-run path/to/repo
```

The command scans the repository structure for missing documentation, tests,
<<<<<<< HEAD
and CI workflows, then prints a JSON report summarizing the findings. Repos
missing a populated `docs/` directory receive an `add-docs` suggestion alongside
`add-readme`, so onboarding guides live next to quickstart docs. The JSON
payload includes a `has_docs` boolean to highlight whether the repository ships
structured documentation. Use it to sanity-check a project before handing it to
`npx flywheel spin`.
=======
and CI workflows, then prints a JSON report summarizing the findings. Use it to
sanity-check a project before handing it to `npx flywheel spin`. The dry run
also highlights dependency lockfile gaps—if a `package.json` or `Pipfile`
appears without its corresponding lockfile, the report suggests generating and
committing one so installs stay reproducible—and surfaces a `language_mix`
summary showing the top languages detected in the repository. Each suggestion
includes a `category` field (`docs`, `fix`, or `chore`) so the output matches
the [`flywheel spin` design](docs/flywheel-npx-spin-design.md) schema.
>>>>>>> 30d7b71d

### Scanning other repositories

Clone a set of repos and generate Markdown reports:

```bash
python -m flywheel.agents.scanner
```

Reports are written to `reports/`. Each report lists only top-level non-hidden files and
ignores directories. File names are sorted case-insensitively. Existing paths under the
scanner's work area are removed before each clone so reports reflect a fresh snapshot.
Missing parent directories are created automatically when cloning.

### Refreshing Related Projects statuses

Update the `## Related Projects` list with workflow emojis:

```bash
python -m src.repo_status --readme README.md --attempts 3
```

Provide `--token` or set `GITHUB_TOKEN` to authenticate requests. The `--attempts` flag controls
how many times each workflow run is fetched to detect inconsistent API responses; values below 1
are rejected.

### Viewing the 3D flywheel

Run the bundled Flask app to explore the CAD models:

```bash
python webapp/app.py
```

Visit `http://localhost:5000` (or the port set via ``FLYWHEEL_WEBAPP_PORT``)
and watch the wheel spin in your browser. Drag the canvas to rotate the model
and use your mouse wheel to zoom in or out while you inspect details.

Alternatively, open `viewer/threejs.html` for a standalone Three.js demo that loads the STL parts and shows simple ball bearings.

### Verifying CAD fit

Install the Python requirements if you haven't already:

```bash
pip install -r requirements.txt
```

Then run the fit checker to ensure the exported STLs match the SCAD sources:

```bash
python -m flywheel.fit
```

A successful run prints:

```
All parts fit together.
```

If any measurement drifts beyond the tolerance, the checker pinpoints the
affected part and the exact deviation so you can adjust the CAD parameters or
STL exports before printing. Equality checks now include a signed ``Δ`` value
to show whether the measured feature is oversized or undersized, for example
``Δ -0.200 mm`` when a wheel bore is 0.2 mm too small.

Call ``verify_fit`` directly with a custom ``tol`` value to tighten or relax
the default ``0.1`` mm tolerance. Larger diameters use six times the supplied
``tol`` to accommodate mesh tessellation, so shrinking the tolerance also
narrows those comparisons.

Lines may include inline ``//`` comments, negative values, decimals without a
leading zero, trailing decimal points, scientific notation, and underscore digit
separators; the checker ignores the comments when parsing. Assignments must end
with a semicolon or a ``ValueError`` is raised.

Below is a simplified view of how the pieces stack:

```mermaid
graph TD
  Stand --> Shaft
  Shaft --> Adapter
  Adapter --> Flywheel
```

### Regenerating CAD meshes

Re-export STL and OBJ files whenever a SCAD file changes:

```bash
scripts/build_stl.sh
python - <<'PY'
from webapp.app import ensure_obj_models
ensure_obj_models()
PY
python -m flywheel.fit
```

## License

Licensed under either of

- Apache License, Version 2.0 ([LICENSE-APACHE](LICENSE-APACHE) or
  <https://www.apache.org/licenses/LICENSE-2.0>)
- MIT license ([LICENSE-MIT](LICENSE-MIT) or
  <https://opensource.org/licenses/MIT>)

at your option.

### Contribution

Unless you explicitly state otherwise, any contribution intentionally submitted for
inclusion in the work shall be dual licensed as above, without any additional terms or
conditions.

## Values

We aim for a positive-sum, empathetic community. The flywheel embraces regenerative and open-source principles to keep energy cycling back into every project.

## Related Projects

- ✅ [Futuroptimist](https://github.com/futuroptimist/futuroptimist) –  \
  scripts and metadata for the channel.  \
  See `docs/futuroptimist-integration.md` for lessons this repo borrows and improvement ideas.
- ✅ [token.place](https://github.com/futuroptimist/token.place) –  \
  stateless faucet for LLM inference.  \
  See `docs/tokenplace-features.md` and related docs.
- ❌ [DSPACE](https://github.com/democratizedspace/dspace) –  \
  offline-first idle simulation with maker quests.  \
  See `docs/dspace-integration.md` for quest ideas.
- ✅ [flywheel](https://github.com/futuroptimist/flywheel) –  \
  boilerplate for reproducible CI and releases.
- ✅ [Gabriel](https://github.com/futuroptimist/gabriel) –  \
  "guardian angel" LLM focused on security.  \
  Its `docs/FLYWHEEL_RISK_MODEL.md` discusses how automation changes your threat model.  \
  See `docs/gabriel-integration.md` for ways these repositories will share tooling.
- ✅ [f2clipboard](https://github.com/futuroptimist/f2clipboard) –  \
  bulk-copy utility exploring macro workflows.  \
  See `docs/f2clipboard-integration.md`.
- ✅ [Axel](https://github.com/futuroptimist/axel) –  \
  personal LLM accelerator for repository quests.  \
  See `docs/axel-integration.md` for pairings.
- ✅ [Sigma](https://github.com/futuroptimist/sigma) –  \
  ESP32 "AI pin" hardware.  \
  See `docs/sigma-integration.md`.
- ✅ [gitshelves](https://github.com/futuroptimist/gitshelves) –  \
  3D-printable block models from GitHub commits.
- ✅ [wove](https://github.com/futuroptimist/wove) –  \
  toolkit for knitting and robotic looms.
- ❌ [sugarkube](https://github.com/futuroptimist/sugarkube) –  \
  k3s platform for off-grid Raspberry Pi clusters.  \
  See `docs/sugarkube-integration.md`.
- ✅ [jobbot3000](https://github.com/futuroptimist/jobbot3000) –  \\
  self-hosted job search copilot.
- ✅ [Prompt Docs Summary][pds] –  \\
  index of one-click prompts across repos.

[pds]: https://github.com/futuroptimist/flywheel/blob/main/docs/prompt-docs-summary.md

- ✅ [jobbot3000](https://github.com/futuroptimist/jobbot3000) –  \
  self-hosted, open-source job search copilot.

A summary of flywheel features adopted across repos lives in [docs/repo-feature-summary.md](docs/repo-feature-summary.md).

For automation guidelines see the [Codex prompt](docs/prompts/codex/automation.md).<|MERGE_RESOLUTION|>--- conflicted
+++ resolved
@@ -205,23 +205,18 @@
 ```
 
 The command scans the repository structure for missing documentation, tests,
-<<<<<<< HEAD
 and CI workflows, then prints a JSON report summarizing the findings. Repos
 missing a populated `docs/` directory receive an `add-docs` suggestion alongside
 `add-readme`, so onboarding guides live next to quickstart docs. The JSON
 payload includes a `has_docs` boolean to highlight whether the repository ships
 structured documentation. Use it to sanity-check a project before handing it to
-`npx flywheel spin`.
-=======
-and CI workflows, then prints a JSON report summarizing the findings. Use it to
-sanity-check a project before handing it to `npx flywheel spin`. The dry run
-also highlights dependency lockfile gaps—if a `package.json` or `Pipfile`
-appears without its corresponding lockfile, the report suggests generating and
-committing one so installs stay reproducible—and surfaces a `language_mix`
-summary showing the top languages detected in the repository. Each suggestion
-includes a `category` field (`docs`, `fix`, or `chore`) so the output matches
-the [`flywheel spin` design](docs/flywheel-npx-spin-design.md) schema.
->>>>>>> 30d7b71d
+`npx flywheel spin`. The dry run also highlights dependency lockfile gaps—if a
+`package.json` or `Pipfile` appears without its corresponding lockfile, the
+report suggests generating and committing one so installs stay reproducible—and
+surfaces a `language_mix` summary showing the top languages detected in the
+repository. Each suggestion includes a `category` field (`docs`, `fix`, or
+`chore`) so the output matches the
+[`flywheel spin` design](docs/flywheel-npx-spin-design.md) schema.
 
 ### Scanning other repositories
 
