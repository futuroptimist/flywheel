# 🎡 flywheel

[![Lint & Format](https://img.shields.io/github/actions/workflow/status/futuroptimist/flywheel/.github/workflows/01-lint-format.yml?label=lint%20%26%20format)](https://github.com/futuroptimist/flywheel/actions/workflows/01-lint-format.yml)
[![Tests](https://img.shields.io/github/actions/workflow/status/futuroptimist/flywheel/.github/workflows/02-tests.yml?label=tests)](https://github.com/futuroptimist/flywheel/actions/workflows/02-tests.yml)
[![Coverage](https://codecov.io/gh/futuroptimist/flywheel/branch/main/graph/badge.svg)](https://codecov.io/gh/futuroptimist/flywheel)
[![Docs](https://img.shields.io/github/actions/workflow/status/futuroptimist/flywheel/.github/workflows/03-docs.yml?label=docs)](https://github.com/futuroptimist/flywheel/actions/workflows/03-docs.yml)
[![License](https://img.shields.io/github/license/futuroptimist/flywheel)](LICENSE)
[![Viewer](https://img.shields.io/badge/view-assembly-blue)](https://github.com/futuroptimist/flywheel/blob/main/viewer/index.html)

**flywheel** is a GitHub template for rapid project bootstrapping. It bundles linting, testing, documentation checks, and LLM-powered agents to keep your repo healthy.

## Usage

1. **Use as a template** on GitHub.
2. Clone your new repo and run `./scripts/setup.sh YOURNAME NEWREPO` to personalize placeholders.
3. Commit and push to start the flywheel.

## Testing

Run the full test suite before committing:

```bash
pre-commit run --all-files
pytest -q
<<<<<<< HEAD
=======
npm run lint
npm test -- --coverage
>>>>>>> 2977ec35
npm run test:ci
python -m flywheel.fit
bash scripts/checks.sh
```

If browser dependencies are missing, install them via `npx playwright install chromium`
or skip end-to-end tests by prefixing commands with `SKIP_E2E=1`.

## Contents

- CI workflows for linting, tests, and docs
- DEPENDABOT for automated dependency updates
- CodeQL workflow for security scanning
- Style guides for Python and JavaScript
- Detailed best practice explanations in `docs/best_practices_catalog.md`
- Dark pattern guidance in `docs/dark-patterns.md`
- Bright pattern catalog in `docs/bright-patterns.md`
- Fast Python installs powered by [uv](https://github.com/astral-sh/uv)
- Example code and templates
- Python CLI with subcommands `init`, `update`, `audit`, `prompt`, and `crawl` that prompts interactively unless `--yes` is used
- RepoCrawler detects installers like uv, pip/pip3, and poetry in workflows
- [AGENTS.md](AGENTS.md) detailing included LLM assistants
- [llms.txt](llms.txt) with quick context for AI helpers
- [CLAUDE.md](CLAUDE.md) summarizing Anthropic guidance
- [codex-custom-instructions.md](docs/codex-custom-instructions.md) for Codex rules
  and a [runbook.yml](runbook.yml) checklist for repo setup
- Codex automation prompt in `docs/prompts-codex.md`
- CAD update prompt in `docs/prompts-codex-cad.md`
- Physics explainer prompt in `docs/prompts-codex-physics.md`
- Cross-repo prompt index in `docs/prompt-docs-summary.md` listing `prompts-items.md`, `prompts-quests.md`, and `prompts-codex.md` across repos
- Axel integration guide in `docs/axel-integration.md`
- DSPACE synergy doc in `docs/dspace-integration.md`
- Cross-repo roadmap in `docs/REPOS_ROADMAP.md`
- token.place roadmap in `docs/tokenplace-roadmap.md`
- local environment guide in `docs/local-environments.md`
- token.place features in `docs/tokenplace-features.md`
- token.place PRD in `docs/tokenplace-PRD.md`
- f2clipboard integration in `docs/f2clipboard-integration.md`
- Futuroptimist integration in `docs/futuroptimist-integration.md`
- Gabriel integration in `docs/gabriel-integration.md`
- Sigma integration in `docs/sigma-integration.md`
- Web viewer instructions in `docs/web-viewer.md`
- CI troubleshooting tips in `docs/ci-guide.md`
- Nightly STL exports are committed back to `stl/` after each run
- Flywheel construction guide in `docs/flywheel-construction.md` with CAD files in `cad/`
  including `stand.scad`, `shaft.scad`, and `adapter.scad`. Assembly details live in `docs/flywheel-stand.md`, clamp instructions in `docs/flywheel-adapter.md`, and physics in `docs/flywheel-physics.md`

## Getting Started

```bash
# Clone your fork
git clone git@github.com:YOURNAME/NEWREPO.git
cd NEWREPO

# Personalize badge URLs and docs
./scripts/setup.sh YOURNAME NEWREPO

# Commit
git add .
git commit -m "chore: initialize flywheel"

# Install uv and pre-commit hooks
curl -Ls https://astral.sh/uv/install.sh | sh
uv venv
uv pip install pre-commit
pre-commit install

# Run checks before committing
pre-commit run --all-files
bash scripts/checks.sh
```

The script includes a spell checker powered by `codespell`. Add project-specific
terms to `dict/allow.txt` so they are not flagged as typos. VS Code users will
see the same suggestions if they install the recommended Code Spell Checker
extension. A GitHub Action runs the `typos` checker on every push to catch
misspellings that slip past local hooks.

If Playwright browser binaries are missing, install them with
`npx playwright install chromium` or skip end-to-end tests by running
`SKIP_E2E=1 bash scripts/checks.sh`.

### Embedding in an existing project

Install the CLI and inject dev tooling. Without `--yes`, the command prompts for language and whether to add dev tools:

```bash
pipx run flywheel init . --language python --save-dev --yes
```

### Generating Codex prompts

Invoke the prompt agent to get repo-aware suggestions:

```bash
flywheel prompt
```

### Generating repo feature summary

Create a Markdown table showing which flywheel files each repo uses:

```bash
flywheel crawl --repos-file docs/repo_list.txt --output docs/repo-feature-summary.md
```

Append `@branch` to any repo to crawl a non-default branch, e.g. `owner/name@dev`. Lines in `docs/repo_list.txt` are combined with any repos passed on the command line.
Pass `--token YOURTOKEN` or set `GITHUB_TOKEN` to avoid API rate limits.
The `Update Repo Feature Summary` workflow commits `docs/repo-feature-summary.md` to `main` after each merge.
The summary records the short SHA of the latest commit, the name of each repository's default branch, and whether the latest commit passed CI on that branch.

### Auditing dev tooling

Verify that a repository contains the expected CI workflows and config files:

```bash
flywheel audit path/to/repo
```

### Scanning other repositories

Clone a set of repos and generate Markdown reports:

```bash
python -m flywheel.agents.scanner
```

Reports are written to `reports/`. Each report lists only top-level files and ignores
directories.

### Viewing the 3D flywheel

Run the bundled Flask app to explore the CAD models:

```bash
python webapp/app.py
```

Visit `http://localhost:42165` and watch the wheel spin in your browser.

Alternatively, open `viewer/threejs.html` for a standalone Three.js demo that loads the STL parts and shows simple ball bearings.

### Verifying CAD fit

Install the Python requirements if you haven't already:

```bash
pip install -r requirements.txt
```

Then run the fit checker to ensure the exported STLs match the SCAD sources:

```bash
python -m flywheel.fit
```

A successful run prints:

```
All parts fit together.
```

Lines may include inline ``//`` comments, negative values, decimals without a
leading zero, and scientific notation; the checker ignores the comments when
parsing.

Below is a simplified view of how the pieces stack:

```mermaid
graph TD
  Stand --> Shaft
  Shaft --> Adapter
  Adapter --> Flywheel
```

### Regenerating CAD meshes

Re-export STL and OBJ files whenever a SCAD file changes:

```bash
scripts/build_stl.sh
python - <<'PY'
from webapp.app import ensure_obj_models
ensure_obj_models()
PY
python -m flywheel.fit
```

## Values

We aim for a positive-sum, empathetic community. The flywheel embraces regenerative and open-source principles to keep energy cycling back into every project.

## Related Projects

- [Axel](https://github.com/futuroptimist/axel) – personal LLM accelerator that manages goals across your repositories. See `docs/axel-integration.md` for how to pair it with flywheel.
- [Gabriel](https://github.com/futuroptimist/gabriel) – "guardian angel" LLM focused on security. Its `docs/FLYWHEEL_RISK_MODEL.md` discusses how flywheel-style automation changes your threat model. See `docs/gabriel-integration.md` for ways these repositories will share tooling and evolve together.
- [Futuroptimist](https://github.com/futuroptimist/futuroptimist) – YouTube scripts and automation experiments. See `docs/futuroptimist-integration.md` for lessons this repo borrows and improvement ideas.
- [token.place](https://github.com/futuroptimist/token.place) – stateless faucet for LLM inference. See `docs/tokenplace-features.md` and related docs.
- [DSPACE](https://github.com/democratizedspace/dspace) – offline-first idle simulation with maker quests. See `docs/dspace-integration.md` for quest ideas.
- [f2clipboard](https://github.com/futuroptimist/f2clipboard) – bulk-copy utility exploring macro workflows. See `docs/f2clipboard-integration.md`.
- [Sigma](https://github.com/futuroptimist/sigma) – ESP32 "AI pin" hardware. See `docs/sigma-integration.md`.
- [sugarkube](https://github.com/futuroptimist/sugarkube) – accessible k3s platform for Raspberry Pi devices with off-grid solar. See `docs/sugarkube-integration.md`.

A summary of flywheel features adopted across repos lives in [docs/repo-feature-summary.md](docs/repo-feature-summary.md).<|MERGE_RESOLUTION|>--- conflicted
+++ resolved
@@ -22,11 +22,8 @@
 ```bash
 pre-commit run --all-files
 pytest -q
-<<<<<<< HEAD
-=======
 npm run lint
 npm test -- --coverage
->>>>>>> 2977ec35
 npm run test:ci
 python -m flywheel.fit
 bash scripts/checks.sh
