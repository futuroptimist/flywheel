# 🎡 flywheel

[![Lint & Format](https://img.shields.io/github/actions/workflow/status/futuroptimist/flywheel/.github/workflows/01-lint-format.yml?label=lint%20%26%20format)](https://github.com/futuroptimist/flywheel/actions/workflows/01-lint-format.yml)
[![Tests](https://img.shields.io/github/actions/workflow/status/futuroptimist/flywheel/.github/workflows/02-tests.yml?label=tests)](https://github.com/futuroptimist/flywheel/actions/workflows/02-tests.yml)
[![Coverage](https://codecov.io/gh/futuroptimist/flywheel/branch/main/graph/badge.svg)](https://codecov.io/gh/futuroptimist/flywheel)
[![Docs](https://img.shields.io/github/actions/workflow/status/futuroptimist/flywheel/.github/workflows/03-docs.yml?label=docs)](https://github.com/futuroptimist/flywheel/actions/workflows/03-docs.yml)
[![License](https://img.shields.io/github/license/futuroptimist/flywheel)](LICENSE)
[![Viewer](https://img.shields.io/badge/view-assembly-blue)](https://github.com/futuroptimist/flywheel/blob/main/viewer/index.html)

**flywheel** is a GitHub template for rapid project bootstrapping. It bundles linting, testing, documentation checks, and LLM-powered agents to keep your repo healthy.

<<<<<<< HEAD
The canonical Codex automation prompt lives in [`automation.md`](docs/prompts/codex/automation.md).
Agents should review it before contributing automation to new repositories.
=======
The canonical Codex automation prompt lives in [automation.md](docs/prompts/codex/automation.md).
Copy it into new repositories to standardize automation.
>>>>>>> abc32d9f

## Usage

1. **Use as a template** on GitHub.
2. Clone your new repo and run `./scripts/setup.sh YOURNAME NEWREPO` to personalize placeholders.
3. Commit and push to start the flywheel.
4. Review the [Codex automation prompt](docs/prompts/codex/automation.md) for baseline tasks.

## Testing

Ensure you have Node.js 20+ installed.

Run the full test suite before committing:

```bash
pre-commit run --all-files
pytest -q
npm run lint
npm test -- --coverage
npm run test:ci
python -m flywheel.fit
bash scripts/checks.sh
```

If browser dependencies are missing, install them via `npx playwright install chromium`
or skip end-to-end tests by prefixing commands with `SKIP_E2E=1`.

## Contents

- CI workflows for linting, tests, and docs
- DEPENDABOT for automated dependency updates
- CodeQL workflow for security scanning
- Style guides for Python and JavaScript
- Detailed best practice explanations in `docs/best_practices_catalog.md`
- Dark pattern guidance in `docs/dark-patterns.md`
- Bright pattern catalog in `docs/bright-patterns.md`
- Fast Python installs powered by [uv](https://github.com/astral-sh/uv)
- Example code and templates
- Python CLI with subcommands `init`, `update`, `audit`, `prompt`, and `crawl` that prompts interactively unless `--yes` is used
- RepoCrawler detects installers like uv, pip/pip3, and poetry in workflows
- [AGENTS.md](AGENTS.md) detailing included LLM assistants
- [llms.txt](llms.txt) with quick context for AI helpers
- [CLAUDE.md](CLAUDE.md) summarizing Anthropic guidance
- [codex-custom-instructions.md](docs/codex-custom-instructions.md) for Codex rules
  and a [runbook.yml](runbook.yml) checklist for repo setup
- [Codex automation prompt](docs/prompts/codex/automation.md)
- CAD update prompt in `docs/prompts/codex/cad.md`
- Physics explainer prompt in `docs/prompts/codex/physics.md`
- Cross-repo prompt index in `docs/prompts/summary.md` listing `prompts-items.md`, `prompts-quests.md`, and `prompts-codex.md` across repos
- Axel integration guide in `docs/axel-integration.md`
- DSPACE synergy doc in `docs/dspace-integration.md`
- Cross-repo roadmap in `docs/REPOS_ROADMAP.md`
- token.place roadmap in `docs/tokenplace-roadmap.md`
- local environment guide in `docs/local-environments.md`
- token.place features in `docs/tokenplace-features.md`
- token.place PRD in `docs/tokenplace-PRD.md`
- f2clipboard integration in `docs/f2clipboard-integration.md`
- Futuroptimist integration in `docs/futuroptimist-integration.md`
- Gabriel integration in `docs/gabriel-integration.md`
- Sigma integration in `docs/sigma-integration.md`
- Web viewer instructions in `docs/web-viewer.md`
- CI troubleshooting tips in `docs/ci-guide.md`
- Nightly STL exports are committed back to `stl/` after each run
- Flywheel construction guide in `docs/flywheel-construction.md` with CAD files in `cad/`
  including `stand.scad`, `shaft.scad`, and `adapter.scad`. Assembly details live in `docs/flywheel-stand.md`, clamp instructions in `docs/flywheel-adapter.md`, and physics in `docs/flywheel-physics.md`

## Getting Started

```bash
# Clone your fork
git clone git@github.com:YOURNAME/NEWREPO.git
cd NEWREPO

# Personalize badge URLs and docs
./scripts/setup.sh YOURNAME NEWREPO

# Commit
git add .
git commit -m "chore: initialize flywheel"

# Install uv and pre-commit hooks
curl -Ls https://astral.sh/uv/install.sh | sh
uv venv
uv pip install pre-commit
pre-commit install

# Run checks before committing
pre-commit run --all-files
bash scripts/checks.sh
```

The script includes a spell checker powered by `codespell`. Add project-specific
terms to `dict/allow.txt` so they are not flagged as typos. VS Code users will
see the same suggestions if they install the recommended Code Spell Checker
extension. A GitHub Action runs the `typos` checker on every push to catch
misspellings that slip past local hooks.

If Playwright browser binaries are missing, install them with
`npx playwright install chromium` or skip end-to-end tests by running
`SKIP_E2E=1 bash scripts/checks.sh`.

### Embedding in an existing project

Install the CLI and inject dev tooling. Without `--yes`, the command prompts for language and whether to add dev tools:

```bash
pipx run flywheel init . --language python --save-dev --yes
```

### Generating Codex prompts

Invoke the prompt agent to get repo-aware suggestions:

```bash
flywheel prompt
```

### Generating repo feature summary

Create a Markdown table showing which flywheel files each repo uses:

```bash
flywheel crawl --repos-file docs/repo_list.txt --output docs/repo-feature-summary.md
```

Append `@branch` to any repo to crawl a non-default branch, e.g. `owner/name@dev`. Lines in `docs/repo_list.txt` are combined with any repos passed on the command line.
Pass `--token YOURTOKEN` or set `GITHUB_TOKEN` to avoid API rate limits.
The `Update Repo Feature Summary` workflow commits `docs/repo-feature-summary.md` to `main` after each merge.
The summary records the short SHA of the latest commit, the name of each repository's default branch, and whether the latest commit passed CI on that branch.

### Auditing dev tooling

Verify that a repository contains the expected CI workflows and config files:

```bash
flywheel audit path/to/repo
```

### Scanning other repositories

Clone a set of repos and generate Markdown reports:

```bash
python -m flywheel.agents.scanner
```

Reports are written to `reports/`. Each report lists only top-level non-hidden files and
ignores directories. Existing paths under the scanner's work area are removed before
each clone so reports reflect a fresh snapshot.

### Viewing the 3D flywheel

Run the bundled Flask app to explore the CAD models:

```bash
python webapp/app.py
```

Visit `http://localhost:42165` and watch the wheel spin in your browser.

Alternatively, open `viewer/threejs.html` for a standalone Three.js demo that loads the STL parts and shows simple ball bearings.

### Verifying CAD fit

Install the Python requirements if you haven't already:

```bash
pip install -r requirements.txt
```

Then run the fit checker to ensure the exported STLs match the SCAD sources:

```bash
python -m flywheel.fit
```

A successful run prints:

```
All parts fit together.
```

Lines may include inline ``//`` comments, negative values, decimals without a
leading zero, trailing decimal points, and scientific notation; the checker
ignores the comments when parsing.

Below is a simplified view of how the pieces stack:

```mermaid
graph TD
  Stand --> Shaft
  Shaft --> Adapter
  Adapter --> Flywheel
```

### Regenerating CAD meshes

Re-export STL and OBJ files whenever a SCAD file changes:

```bash
scripts/build_stl.sh
python - <<'PY'
from webapp.app import ensure_obj_models
ensure_obj_models()
PY
python -m flywheel.fit
```

## Values

We aim for a positive-sum, empathetic community. The flywheel embraces regenerative and open-source principles to keep energy cycling back into every project.

## Related Projects

- ✅ [Axel](https://github.com/futuroptimist/axel) – personal LLM accelerator that manages goals across your repositories. See `docs/axel-integration.md` for how to pair it with flywheel.
- ✅ [Gabriel](https://github.com/futuroptimist/gabriel) – "guardian angel" LLM focused on security. Its `docs/FLYWHEEL_RISK_MODEL.md` discusses how flywheel-style automation changes your threat model. See `docs/gabriel-integration.md` for ways these repositories will share tooling and evolve together.
- ✅ [Futuroptimist](https://github.com/futuroptimist/futuroptimist) – YouTube scripts and automation experiments. See `docs/futuroptimist-integration.md` for lessons this repo borrows and improvement ideas.
- ✅ [token.place](https://github.com/futuroptimist/token.place) – stateless faucet for LLM inference. See `docs/tokenplace-features.md` and related docs.
- ✅ [DSPACE](https://github.com/democratizedspace/dspace) – offline-first idle simulation with maker quests. See `docs/dspace-integration.md` for quest ideas.
- ✅ [f2clipboard](https://github.com/futuroptimist/f2clipboard) – bulk-copy utility exploring macro workflows. See `docs/f2clipboard-integration.md`.
- ✅ [Sigma](https://github.com/futuroptimist/sigma) – ESP32 "AI pin" hardware. See `docs/sigma-integration.md`.
- ✅ [sugarkube](https://github.com/futuroptimist/sugarkube) – accessible k3s platform for Raspberry Pi devices with off-grid solar. See `docs/sugarkube-integration.md`.

A summary of flywheel features adopted across repos lives in [docs/repo-feature-summary.md](docs/repo-feature-summary.md).<|MERGE_RESOLUTION|>--- conflicted
+++ resolved
@@ -9,13 +9,8 @@
 
 **flywheel** is a GitHub template for rapid project bootstrapping. It bundles linting, testing, documentation checks, and LLM-powered agents to keep your repo healthy.
 
-<<<<<<< HEAD
 The canonical Codex automation prompt lives in [`automation.md`](docs/prompts/codex/automation.md).
 Agents should review it before contributing automation to new repositories.
-=======
-The canonical Codex automation prompt lives in [automation.md](docs/prompts/codex/automation.md).
-Copy it into new repositories to standardize automation.
->>>>>>> abc32d9f
 
 ## Usage
 
