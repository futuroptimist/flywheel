# 🎡 flywheel

[![Lint & Format](https://img.shields.io/github/actions/workflow/status/futuroptimist/flywheel/.github/workflows/01-lint-format.yml?label=lint%20%26%20format)](https://github.com/futuroptimist/flywheel/actions/workflows/01-lint-format.yml)
[![Tests](https://img.shields.io/github/actions/workflow/status/futuroptimist/flywheel/.github/workflows/02-tests.yml?label=tests)](https://github.com/futuroptimist/flywheel/actions/workflows/02-tests.yml)
[![Coverage](https://codecov.io/gh/futuroptimist/flywheel/branch/main/graph/badge.svg)](https://codecov.io/gh/futuroptimist/flywheel)
[![Docs](https://img.shields.io/github/actions/workflow/status/futuroptimist/flywheel/.github/workflows/03-docs.yml?label=docs)](https://github.com/futuroptimist/flywheel/actions/workflows/03-docs.yml)
[![License: MIT OR Apache-2.0](https://img.shields.io/badge/license-MIT%20OR%20Apache--2.0-blue.svg)](#license)
[![Viewer](https://img.shields.io/badge/view-assembly-blue)](https://github.com/futuroptimist/flywheel/blob/main/viewer/index.html)

**flywheel** is a GitHub template for rapid project bootstrapping. It bundles linting, testing, documentation checks, and LLM-powered agents to keep your repo healthy.

The canonical Codex automation prompt lives in [`automation.md`](docs/prompts/codex/automation.md).
Agents should review it before contributing automation to new repositories.
Other repos should copy this file to `docs/prompts/codex/automation.md`.

## Usage

1. **Use as a template** on GitHub.
2. Clone your new repo and run `./scripts/setup.sh YOURNAME NEWREPO` to personalize placeholders.
3. Commit and push to start the flywheel.
4. Review the [Codex automation prompt](docs/prompts/codex/automation.md) for baseline tasks.

## Testing

Ensure you have Node.js 20+ installed.

Run the full test suite before committing:

```bash
pre-commit run --all-files
pytest -q
npm run test:ci
python -m flywheel.fit
bash scripts/checks.sh
```

If browser dependencies are missing, run `npm run playwright:install`
or skip end-to-end tests by prefixing commands with `SKIP_E2E=1`.

The link-checking step runs `linkchecker --no-warnings README.md docs/` to
surface broken links without flooding CI logs with informational warnings.

## Contents

- CI workflows for linting, tests, and docs
- DEPENDABOT for automated dependency updates
- CodeQL workflow for security scanning
- Style guides for Python and JavaScript
- README status script handles mixed-case GitHub workflow conclusions and validates attempt counts
- Detailed best practice explanations in `docs/best_practices_catalog.md`
- Dark pattern guidance in `docs/dark-patterns.md`
- Bright pattern catalog in `docs/bright-patterns.md`
- Secret scanning helper `scripts/scan-secrets.py` that blocks common tokens in staged diffs
- README status helper (`python -m src.repo_status`) that handles mixed-case workflow conclusions and validates attempt counts
- Fast Python installs powered by [uv](https://github.com/astral-sh/uv)
- Example code and templates, including `examples/basic.py` for calling the CLI
  programmatically
- Python CLI with subcommands `init`, `update`, `audit`, `prompt`, `crawl`, and `runbook` that prompts interactively unless `--yes` is used
- RepoCrawler detects installers like uv (including `uv pip install` usage), pipx, pip/pip3, and poetry in workflows
- [AGENTS.md](AGENTS.md) detailing included LLM assistants
- [llms.txt](llms.txt) with quick context for AI helpers
- [CLAUDE.md](CLAUDE.md) summarizing Anthropic guidance
- [codex-custom-instructions.md](docs/codex-custom-instructions.md) for Codex rules
  and a [runbook.yml](runbook.yml) checklist for repo setup
- [Codex automation prompt](docs/prompts/codex/automation.md)
- CAD update prompt in `docs/prompts/codex/cad.md`
- Physics explainer prompt in `docs/prompts/codex/physics.md`
- Cross-repo prompt index in `docs/prompts/codex/summary.md` listing `prompts-items.md`, `prompts-quests.md`, and `prompts-codex.md` across repos
- Axel integration guide in `docs/axel-integration.md`
- DSPACE synergy doc in `docs/dspace-integration.md`
- Cross-repo roadmap in `docs/REPOS_ROADMAP.md`
- token.place roadmap in `docs/tokenplace-roadmap.md`
- local environment guide in `docs/local-environments.md`
- token.place features in `docs/tokenplace-features.md`
- token.place PRD in `docs/tokenplace-PRD.md`
- f2clipboard integration in `docs/f2clipboard-integration.md`
- Futuroptimist integration in `docs/futuroptimist-integration.md`
- Gabriel integration in `docs/gabriel-integration.md`
- Sigma integration in `docs/sigma-integration.md`
- Web viewer instructions in `docs/web-viewer.md`
- CI troubleshooting tips in `docs/ci-guide.md`
- Nightly STL exports are committed back to `stl/` after each run
- Sunlu spool core sleeve adapters for Bambu Lab AMS:
  [63→64 mm](./stl/spool_core_sleeve/sunlu55_to63_len60.stl) and
  [73→74 mm](./stl/spool_core_sleeve/sunlu55_to73_len60.stl) sleeves with
  matching wedge-removal cylinders
  ([63 mm](./stl/spool_core_sleeve/sunlu55_to63cyl_len60.stl) and
  [73 mm](./stl/spool_core_sleeve/sunlu55_to73cyl_len60.stl))
- Flywheel construction guide in `docs/flywheel-construction.md` with CAD files in `cad/`
  including `stand.scad`, `shaft.scad`, and `adapter.scad`. Assembly details live in `docs/flywheel-stand.md`, clamp instructions in `docs/flywheel-adapter.md`, and physics in `docs/flywheel-physics.md`

## Getting Started

```bash
# Clone your fork
git clone git@github.com:YOURNAME/NEWREPO.git
cd NEWREPO

# Personalize badge URLs and docs
./scripts/setup.sh YOURNAME NEWREPO

# Commit
git add .
git commit -m "chore: initialize flywheel"

# Install uv and pre-commit hooks
curl -Ls https://astral.sh/uv/install.sh | sh
uv venv
uv pip install pre-commit
pre-commit install

# Run checks before committing
pre-commit run --all-files
bash scripts/checks.sh
```

The script includes a spell checker powered by `codespell`. Add project-specific
terms to `dict/allow.txt` so they are not flagged as typos. VS Code users will
see the same suggestions if they install the recommended Code Spell Checker
extension. A GitHub Action runs the `typos` checker on every push to catch
misspellings that slip past local hooks.

If Playwright browser binaries are missing, install them with
`npx playwright install chromium` or skip end-to-end tests by running
`SKIP_E2E=1 bash scripts/checks.sh`.

### Embedding in an existing project

Install the CLI and inject dev tooling. Without `--yes`, the command prompts for language and whether to add dev tools:

```bash
pipx run flywheel init . --language python --save-dev --yes
```

The `--save-dev` flag copies standard workflows, linting configs,
`.pre-commit-config.yaml`, and `scripts/checks.sh` so new projects inherit the
full dev tooling out of the box.

### Updating dev tooling

Refresh CI workflows and config files in an existing repo. The command asks
whether to inject Flywheel's dev tooling; pass `--yes` to accept the defaults
non-interactively:

```bash
flywheel update path/to/repo
```

Skip copying dev tooling with `--no-save-dev` or combine it with
`--yes` for unattended runs.

### Generating Codex prompts

Invoke the prompt agent to get repo-aware suggestions:

```bash
flywheel prompt
```

README content containing `{` or `}` characters is handled safely. The command
also prints a repo snapshot that lists non-hidden files at the repository root
so prompt runners immediately see the project's structure.

### Generating repo feature summary

Create a Markdown table showing which flywheel files each repo uses:

```bash
flywheel crawl --repos-file docs/repo_list.txt --output docs/repo-feature-summary.md
```

Append `@branch` to any repo to crawl a non-default branch, e.g. `owner/name@dev`. Lines in
`docs/repo_list.txt` are combined with any repos passed on the command line. Duplicates are removed
automatically so each repository is crawled once, and when the same repo appears multiple times the
crawler keeps a single entry that honors the most recently specified branch override.
Pass `--token YOURTOKEN` or set `GITHUB_TOKEN` to avoid API rate limits.
Missing parent directories for the output path are created automatically.
The `Update Repo Feature Summary` workflow runs nightly and after each merge, committing `docs/repo-feature-summary.md` to `main` so the table stays fresh.
The summary records the short SHA of the latest commit, the name of each repository's default branch, and whether the latest commit passed CI on that branch. If CI metadata is unavailable because workflows are still running, the Trunk column shows `n/a`. API errors are treated as failures so flaky endpoints surface as `❌` instead of disappearing into the unknown state.

### Auditing dev tooling

Verify that a repository contains the expected CI workflows and config files:

```bash
flywheel audit path/to/repo
```

### Printing the runbook

View the YAML checklist defined in [`runbook.yml`](runbook.yml):

```bash
flywheel runbook
```

Override the file path with `--file path/to/runbook.yml` to inspect other repositories.

### Previewing repo suggestions

Generate heuristic improvement ideas without invoking an LLM:

```bash
flywheel spin --dry-run path/to/repo
```

The command scans the repository structure for missing documentation, tests,
and CI workflows, then prints a JSON report summarizing the findings. Use it to
<<<<<<< HEAD
sanity-check a project before handing it to `npx flywheel spin`. The dry run
also highlights dependency lockfile gaps—if a `package.json` or `Pipfile`
appears without its corresponding lockfile, the report suggests generating and
committing one so installs stay reproducible—and surfaces a `language_mix`
summary showing the top languages detected in the repository.
=======
sanity-check a project before handing it to `npx flywheel spin`. Each
suggestion includes a `category` field (`docs`, `fix`, or `chore`) so the output
matches the [`flywheel spin` design](docs/flywheel-npx-spin-design.md) schema.
>>>>>>> a308aa3b

### Scanning other repositories

Clone a set of repos and generate Markdown reports:

```bash
python -m flywheel.agents.scanner
```

Reports are written to `reports/`. Each report lists only top-level non-hidden files and
ignores directories. File names are sorted case-insensitively. Existing paths under the
scanner's work area are removed before each clone so reports reflect a fresh snapshot.
Missing parent directories are created automatically when cloning.

### Refreshing Related Projects statuses

Update the `## Related Projects` list with workflow emojis:

```bash
python -m src.repo_status --readme README.md --attempts 3
```

Provide `--token` or set `GITHUB_TOKEN` to authenticate requests. The `--attempts` flag controls
how many times each workflow run is fetched to detect inconsistent API responses; values below 1
are rejected.

### Viewing the 3D flywheel

Run the bundled Flask app to explore the CAD models:

```bash
python webapp/app.py
```

Visit `http://localhost:5000` (or the port set via ``FLYWHEEL_WEBAPP_PORT``)
and watch the wheel spin in your browser. Drag the canvas to rotate the model
and use your mouse wheel to zoom in or out while you inspect details.

Alternatively, open `viewer/threejs.html` for a standalone Three.js demo that loads the STL parts and shows simple ball bearings.

### Verifying CAD fit

Install the Python requirements if you haven't already:

```bash
pip install -r requirements.txt
```

Then run the fit checker to ensure the exported STLs match the SCAD sources:

```bash
python -m flywheel.fit
```

A successful run prints:

```
All parts fit together.
```

If any measurement drifts beyond the tolerance, the checker pinpoints the
affected part and the exact deviation so you can adjust the CAD parameters or
STL exports before printing. Equality checks now include a signed ``Δ`` value
to show whether the measured feature is oversized or undersized, for example
``Δ -0.200 mm`` when a wheel bore is 0.2 mm too small.

Call ``verify_fit`` directly with a custom ``tol`` value to tighten or relax
the default ``0.1`` mm tolerance. Larger diameters use six times the supplied
``tol`` to accommodate mesh tessellation, so shrinking the tolerance also
narrows those comparisons.

Lines may include inline ``//`` comments, negative values, decimals without a
leading zero, trailing decimal points, scientific notation, and underscore digit
separators; the checker ignores the comments when parsing. Assignments must end
with a semicolon or a ``ValueError`` is raised.

Below is a simplified view of how the pieces stack:

```mermaid
graph TD
  Stand --> Shaft
  Shaft --> Adapter
  Adapter --> Flywheel
```

### Regenerating CAD meshes

Re-export STL and OBJ files whenever a SCAD file changes:

```bash
scripts/build_stl.sh
python - <<'PY'
from webapp.app import ensure_obj_models
ensure_obj_models()
PY
python -m flywheel.fit
```

## License

Licensed under either of

- Apache License, Version 2.0 ([LICENSE-APACHE](LICENSE-APACHE) or
  <https://www.apache.org/licenses/LICENSE-2.0>)
- MIT license ([LICENSE-MIT](LICENSE-MIT) or
  <https://opensource.org/licenses/MIT>)

at your option.

### Contribution

Unless you explicitly state otherwise, any contribution intentionally submitted for
inclusion in the work shall be dual licensed as above, without any additional terms or
conditions.

## Values

We aim for a positive-sum, empathetic community. The flywheel embraces regenerative and open-source principles to keep energy cycling back into every project.

## Related Projects

- ✅ [Futuroptimist](https://github.com/futuroptimist/futuroptimist) –  \
  scripts and metadata for the channel.  \
  See `docs/futuroptimist-integration.md` for lessons this repo borrows and improvement ideas.
- ✅ [token.place](https://github.com/futuroptimist/token.place) –  \
  stateless faucet for LLM inference.  \
  See `docs/tokenplace-features.md` and related docs.
- ✅ [DSPACE](https://github.com/democratizedspace/dspace) –  \
  offline-first idle simulation with maker quests.  \
  See `docs/dspace-integration.md` for quest ideas.
- ✅ [flywheel](https://github.com/futuroptimist/flywheel) –  \
  boilerplate for reproducible CI and releases.
- ✅ [Gabriel](https://github.com/futuroptimist/gabriel) –  \
  "guardian angel" LLM focused on security.  \
  Its `docs/FLYWHEEL_RISK_MODEL.md` discusses how automation changes your threat model.  \
  See `docs/gabriel-integration.md` for ways these repositories will share tooling.
- ✅ [f2clipboard](https://github.com/futuroptimist/f2clipboard) –  \
  bulk-copy utility exploring macro workflows.  \
  See `docs/f2clipboard-integration.md`.
- ✅ [Axel](https://github.com/futuroptimist/axel) –  \
  personal LLM accelerator for repository quests.  \
  See `docs/axel-integration.md` for pairings.
- ✅ [Sigma](https://github.com/futuroptimist/sigma) –  \
  ESP32 "AI pin" hardware.  \
  See `docs/sigma-integration.md`.
- ✅ [gitshelves](https://github.com/futuroptimist/gitshelves) –  \
  3D-printable block models from GitHub commits.
- ✅ [wove](https://github.com/futuroptimist/wove) –  \
  toolkit for knitting and robotic looms.
- ✅ [sugarkube](https://github.com/futuroptimist/sugarkube) –  \
  k3s platform for off-grid Raspberry Pi clusters.  \
  See `docs/sugarkube-integration.md`.
- ✅ [jobbot3000](https://github.com/futuroptimist/jobbot3000) –  \\
  self-hosted job search copilot.
- ✅ [Prompt Docs Summary][pds] –  \\
  index of one-click prompts across repos.

[pds]: https://github.com/futuroptimist/flywheel/blob/main/docs/prompt-docs-summary.md

- ✅ [jobbot3000](https://github.com/futuroptimist/jobbot3000) –  \
  self-hosted, open-source job search copilot.

A summary of flywheel features adopted across repos lives in [docs/repo-feature-summary.md](docs/repo-feature-summary.md).

For automation guidelines see the [Codex prompt](docs/prompts/codex/automation.md).<|MERGE_RESOLUTION|>--- conflicted
+++ resolved
@@ -206,17 +206,13 @@
 
 The command scans the repository structure for missing documentation, tests,
 and CI workflows, then prints a JSON report summarizing the findings. Use it to
-<<<<<<< HEAD
 sanity-check a project before handing it to `npx flywheel spin`. The dry run
 also highlights dependency lockfile gaps—if a `package.json` or `Pipfile`
 appears without its corresponding lockfile, the report suggests generating and
 committing one so installs stay reproducible—and surfaces a `language_mix`
-summary showing the top languages detected in the repository.
-=======
-sanity-check a project before handing it to `npx flywheel spin`. Each
-suggestion includes a `category` field (`docs`, `fix`, or `chore`) so the output
-matches the [`flywheel spin` design](docs/flywheel-npx-spin-design.md) schema.
->>>>>>> a308aa3b
+summary showing the top languages detected in the repository. Each suggestion
+includes a `category` field (`docs`, `fix`, or `chore`) so the output matches
+the [`flywheel spin` design](docs/flywheel-npx-spin-design.md) schema.
 
 ### Scanning other repositories
 
