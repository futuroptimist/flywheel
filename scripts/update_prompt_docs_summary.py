--- conflicted
+++ resolved
@@ -302,7 +302,6 @@
         "<!-- spellchecker: disable -->",
         "# Prompt Docs Summary",
         "",
-<<<<<<< HEAD
         (
             "This index is auto-generated with "
             "[scripts/update_prompt_docs_summary.py]"
@@ -310,12 +309,6 @@
             "using RepoCrawler to discover prompt documents "
             "across repositories."
         ),
-=======
-        "This index is auto-generated with ",
-        f"[{script_display}]",
-        f"({script_href}) ",
-        "using RepoCrawler to discover prompt documents across repositories.",
->>>>>>> a80498e7
         "",
         (
             "RepoCrawler powers other reports like repo-feature summaries; "
