# Changelog
## 2025-10-13
<<<<<<< HEAD
- feat: add `flywheel config telemetry` to persist opt-in preferences under
  `~/.config/flywheel/`.
- feat: add `--no-save-dev` support to `flywheel init` to match CLI docs.
=======
- feat: sort `flywheel spin --dry-run` suggestions by category and impact to
  match prompt doc guidance.
>>>>>>> b169fd59
## 2025-10-12
- feat: add table and markdown formats to `flywheel spin --dry-run` output for
  human-readable reviews.
- fix: tag lockfile suggestions in `flywheel spin --dry-run` with a `chore`
  category to match README guidance.
- feat: expand `language_mix` detection in `flywheel spin --dry-run` to cover
  Go, Rust, Java, shell scripts, and other common stacks.
## 2025-10-11
- feat: flag missing dependency lockfiles in `flywheel spin --dry-run` output and
  include lockfile metadata in the stats payload.
- feat: expose repository `language_mix` stats in `flywheel spin --dry-run` to
  honor the prompt doc requirement for language mix metrics.
- feat: align `flywheel spin --dry-run` CI detection with the repo summary
  keyword heuristic so deploy-only workflows no longer mask missing CI.
## 2025-10-10
- feat: flag missing `docs/` directories in `flywheel spin --dry-run` output.
- feat: add `flywheel spin --dry-run` to surface heuristic suggestions before
  LLM-backed workflows land.
- feat: include signed Δ values in `verify_fit` mesh dimension errors to match
  README guidance on highlighting oversize vs undersize parts.
- feat: prompt before injecting dev tooling in `flywheel update` and document
  the `--yes` flag.
- feat: auto-sort the prompt docs TODO table by type and repository to match
  triage guidance.
- feat: include repo snapshots in `flywheel prompt` output for richer context.
- feat: run ESLint and Prettier via `npm run lint` and `npm run format:check`
  to align with documented linting workflows.
- fix: scaffold `eslint.config.mjs` for new projects so the CLI matches the
  repository tooling update.
- fix: treat CI status API errors as failures when computing repo summary trunk
  status.
- fix: dedupe repo crawl specs so branch overrides do not trigger duplicate
  entries.
- fix: ensure `flywheel crawl` honors the latest branch override when the same
  repo appears multiple times.
## 2025-10-09
- fix: mark repo summary trunk status as n/a when CI is pending or missing.
- fix: allow the repo feature summary CLI to run directly by ensuring the flywheel package is on
  `sys.path`.

## 2025-10-08
- fix: mask short secrets when reporting scan-secrets findings.
- feat: add drag-to-rotate and scroll-to-zoom controls to the OBJ viewer with
  automated tests.
- feat: add `docs-lint` table consistency script and tests.

## 2025-10-07
- feat: scale `verify_fit` tolerances with the custom `tol` parameter and
  document stricter checks.

## 2025-10-06
- feat: detect mixed uv/pip installers and label workflows without installers as none.
- test: enforce parity between `docs/repo_list.txt` and `dict/prompt-doc-repos.txt` for prompt propagation.

## 2025-10-03
- feat: add CLI entry point for README related-project status updates

## 2025-10-01
- feat: add `flywheel runbook` CLI command and document the YAML checklist helper.

## 2025-09-05
- docs: start changelog to track project evolution.<|MERGE_RESOLUTION|>--- conflicted
+++ resolved
@@ -1,13 +1,9 @@
-# Changelog
 ## 2025-10-13
-<<<<<<< HEAD
 - feat: add `flywheel config telemetry` to persist opt-in preferences under
   `~/.config/flywheel/`.
 - feat: add `--no-save-dev` support to `flywheel init` to match CLI docs.
-=======
 - feat: sort `flywheel spin --dry-run` suggestions by category and impact to
   match prompt doc guidance.
->>>>>>> b169fd59
 ## 2025-10-12
 - feat: add table and markdown formats to `flywheel spin --dry-run` output for
   human-readable reviews.
