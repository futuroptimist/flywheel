--- conflicted
+++ resolved
@@ -1,12 +1,9 @@
 ## 2025-10-27
-<<<<<<< HEAD
 - chore: run the TypeScript CLI markdown formatter tests from `scripts/checks.sh` so the
   `docs/flywheel-npx-spin-design.md` readiness checklist item about TypeScript coverage is
   satisfied.
-=======
 - feat: split OBJ smoothing groups without per-face materials so the viewer matches the loader
   TODO note from `webapp/static/js/OBJLoader.js`.
->>>>>>> c70c1c2e
 
 ## 2025-10-26
 - feat: add an `--llm-provider` flag to `flywheel spin` dry runs so the CLI
