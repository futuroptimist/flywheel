from argparse import Namespace
from pathlib import Path

import pytest

<<<<<<< HEAD
from flywheel import __main__ as flywheel_main
=======
import flywheel.__main__ as cli
>>>>>>> f3e73668


def test_sync_prompt_docs_copies_missing_prompts(tmp_path: Path) -> None:
    target = tmp_path / "sugarkube"

<<<<<<< HEAD
    updated = flywheel_main.sync_prompt_docs(target)

    expected = [target / rel for rel in flywheel_main.PROMPT_DOCS]
    assert updated == expected
    for rel in flywheel_main.PROMPT_DOCS:
        src = flywheel_main.ROOT / rel
=======
    updated = cli.sync_prompt_docs(target)

    expected = [target / rel for rel in cli.PROMPT_DOCS]
    assert updated == expected
    for rel in cli.PROMPT_DOCS:
        src = cli.ROOT / rel
>>>>>>> f3e73668
        dest = target / rel
        assert dest.read_text() == src.read_text()


def test_sync_prompt_docs_is_idempotent(tmp_path: Path) -> None:
    target = tmp_path / "sugarkube"

<<<<<<< HEAD
    flywheel_main.sync_prompt_docs(target)
    second = flywheel_main.sync_prompt_docs(target)
=======
    cli.sync_prompt_docs(target)
    second = cli.sync_prompt_docs(target)
>>>>>>> f3e73668

    assert second == []


def test_sync_prompt_docs_missing_source(tmp_path: Path) -> None:
    target = tmp_path / "sugarkube"

    with pytest.raises(FileNotFoundError):
<<<<<<< HEAD
        flywheel_main.sync_prompt_docs(
=======
        cli.sync_prompt_docs(
>>>>>>> f3e73668
            target,
            prompt_paths=[Path("docs/prompts/codex/missing.md")],
        )


def test_sync_prompts_cli_reports_updates(tmp_path: Path) -> None:
    target = tmp_path / "axel"
    args = Namespace(target=str(target), files=None)
<<<<<<< HEAD
    flywheel_main.sync_prompts_cli(args)

    captured = capsys.readouterr().out.strip().splitlines()
    root_path = target.resolve()
    expected_paths = [root_path / rel for rel in flywheel_main.PROMPT_DOCS]
    expected_lines = [f"Updated {path}" for path in expected_paths]
    assert captured == expected_lines


def test_sync_prompts_cli_handles_files_arg(
    tmp_path: Path, capsys: pytest.CaptureFixture
) -> None:
    target = tmp_path / "sugarkube"
    path = Path("docs/prompts/codex/automation.md")

    args = Namespace(target=str(target), files=[path])
    flywheel_main.sync_prompts_cli(args)
    first_out = capsys.readouterr().out.strip()
    assert f"Updated {target.resolve() / path}" in first_out

    flywheel_main.sync_prompts_cli(args)
    second_out = capsys.readouterr().out.strip()
    assert second_out == "Prompt docs already up to date."
=======
    cli.sync_prompts_cli(args)

    for rel in cli.PROMPT_DOCS:
        assert (target / rel).exists()


def test_sync_prompts_cli_handles_files_arg(tmp_path: Path) -> None:
    target = tmp_path / "axel"
    args = Namespace(
        target=str(target), files=[Path("docs/prompts/codex/automation.md")]
    )
    cli.sync_prompts_cli(args)
    cli.sync_prompts_cli(args)

    doc = target / "docs/prompts/codex/automation.md"
    assert doc.exists()
>>>>>>> f3e73668
<|MERGE_RESOLUTION|>--- conflicted
+++ resolved
@@ -3,31 +3,18 @@
 
 import pytest
 
-<<<<<<< HEAD
 from flywheel import __main__ as flywheel_main
-=======
-import flywheel.__main__ as cli
->>>>>>> f3e73668
 
 
 def test_sync_prompt_docs_copies_missing_prompts(tmp_path: Path) -> None:
     target = tmp_path / "sugarkube"
 
-<<<<<<< HEAD
     updated = flywheel_main.sync_prompt_docs(target)
 
     expected = [target / rel for rel in flywheel_main.PROMPT_DOCS]
     assert updated == expected
     for rel in flywheel_main.PROMPT_DOCS:
         src = flywheel_main.ROOT / rel
-=======
-    updated = cli.sync_prompt_docs(target)
-
-    expected = [target / rel for rel in cli.PROMPT_DOCS]
-    assert updated == expected
-    for rel in cli.PROMPT_DOCS:
-        src = cli.ROOT / rel
->>>>>>> f3e73668
         dest = target / rel
         assert dest.read_text() == src.read_text()
 
@@ -35,13 +22,8 @@
 def test_sync_prompt_docs_is_idempotent(tmp_path: Path) -> None:
     target = tmp_path / "sugarkube"
 
-<<<<<<< HEAD
     flywheel_main.sync_prompt_docs(target)
     second = flywheel_main.sync_prompt_docs(target)
-=======
-    cli.sync_prompt_docs(target)
-    second = cli.sync_prompt_docs(target)
->>>>>>> f3e73668
 
     assert second == []
 
@@ -50,20 +32,17 @@
     target = tmp_path / "sugarkube"
 
     with pytest.raises(FileNotFoundError):
-<<<<<<< HEAD
         flywheel_main.sync_prompt_docs(
-=======
-        cli.sync_prompt_docs(
->>>>>>> f3e73668
             target,
             prompt_paths=[Path("docs/prompts/codex/missing.md")],
         )
 
 
-def test_sync_prompts_cli_reports_updates(tmp_path: Path) -> None:
+def test_sync_prompts_cli_reports_updates(
+    tmp_path: Path, capsys: pytest.CaptureFixture
+) -> None:
     target = tmp_path / "axel"
     args = Namespace(target=str(target), files=None)
-<<<<<<< HEAD
     flywheel_main.sync_prompts_cli(args)
 
     captured = capsys.readouterr().out.strip().splitlines()
@@ -86,22 +65,4 @@
 
     flywheel_main.sync_prompts_cli(args)
     second_out = capsys.readouterr().out.strip()
-    assert second_out == "Prompt docs already up to date."
-=======
-    cli.sync_prompts_cli(args)
-
-    for rel in cli.PROMPT_DOCS:
-        assert (target / rel).exists()
-
-
-def test_sync_prompts_cli_handles_files_arg(tmp_path: Path) -> None:
-    target = tmp_path / "axel"
-    args = Namespace(
-        target=str(target), files=[Path("docs/prompts/codex/automation.md")]
-    )
-    cli.sync_prompts_cli(args)
-    cli.sync_prompts_cli(args)
-
-    doc = target / "docs/prompts/codex/automation.md"
-    assert doc.exists()
->>>>>>> f3e73668
+    assert second_out == "Prompt docs already up to date."