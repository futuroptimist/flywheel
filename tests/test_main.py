import sys
from pathlib import Path

import pytest

sys.path.insert(0, str(Path(__file__).resolve().parents[1]))  # noqa: E402
import flywheel.__main__ as fm  # noqa: E402


def test_build_parser_commands():
    parser = fm.build_parser()
    sub = parser._subparsers._group_actions[0]
    cmds = set(sub.choices.keys())
    assert {"init", "update", "audit", "prompt", "crawl"} <= cmds


def test_main_audit(capsys, tmp_path):
    repo = tmp_path / "repo"
    repo.mkdir()
    fm.main(["audit", str(repo)])
    out = capsys.readouterr().out
    assert "Missing dev tooling files" in out


def test_main_audit_all_present(capsys, tmp_path):
    repo = tmp_path / "repo"
    repo.mkdir()
    fm.inject_dev(repo)
    fm.main(["audit", str(repo)])
    out = capsys.readouterr().out.strip()
    assert out == "All dev tooling files present."


def test_main_crawl(monkeypatch, tmp_path):
    out = tmp_path / "sum.md"

    class DummyCrawler:
        def __init__(self, repos, token=None):
            self.repos = repos

        def generate_summary(self):
            return "report"

    monkeypatch.setattr(fm, "RepoCrawler", DummyCrawler)
    fm.main(["crawl", "foo/bar", "--output", str(out)])
    assert out.read_text() == "report"


def test_main_crawl_creates_parent_dirs(monkeypatch, tmp_path):
    out = tmp_path / "nested" / "sum.md"

    class DummyCrawler:
        def __init__(self, repos, token=None):
            self.repos = repos

        def generate_summary(self):
            return "report"

    monkeypatch.setattr(fm, "RepoCrawler", DummyCrawler)
    fm.main(["crawl", "foo/bar", "--output", str(out)])
    assert out.read_text() == "report"


def test_main_crawl_deduplicates_repos(monkeypatch, tmp_path):
    repo_file = tmp_path / "repos.txt"
    repo_file.write_text("foo/bar\nbaz/qux\n")
    out = tmp_path / "sum.md"
    seen = {}

    class DummyCrawler:
        def __init__(self, repos, token=None):
            seen["repos"] = list(repos)

        def generate_summary(self):
            return "report"

    monkeypatch.setattr(fm, "RepoCrawler", DummyCrawler)
    fm.main(
        [
            "crawl",
            "baz/qux",
            "foo/bar",
            "extra/repo",
            "--repos-file",
            str(repo_file),
            "--output",
            str(out),
        ]
    )
    assert out.read_text() == "report"
    assert seen["repos"] == ["foo/bar", "baz/qux", "extra/repo"]


<<<<<<< HEAD
def test_main_crawl_branch_override_prefers_latest(monkeypatch, tmp_path):
    repo_file = tmp_path / "repos.txt"
    repo_file.write_text("foo/bar@alpha\nfoo/bar\nfoo/bar@main\n")
    out = tmp_path / "sum.md"
    seen = {}
=======
def test_main_crawl_prefers_latest_branch_override(monkeypatch, tmp_path):
    repo_file = tmp_path / "repos.txt"
    repo_file.write_text("foo/bar\n")
    out = tmp_path / "summary.md"
    seen: dict[str, list[str]] = {}
>>>>>>> b0eea89c

    class DummyCrawler:
        def __init__(self, repos, token=None):
            seen["repos"] = list(repos)

        def generate_summary(self):
            return "report"

    monkeypatch.setattr(fm, "RepoCrawler", DummyCrawler)
    fm.main(
        [
            "crawl",
<<<<<<< HEAD
            "foo/bar@beta",
=======
            "foo/bar@main",
            "foo/bar@dev",
>>>>>>> b0eea89c
            "--repos-file",
            str(repo_file),
            "--output",
            str(out),
        ]
    )
<<<<<<< HEAD
    assert out.read_text() == "report"
    assert seen["repos"] == ["foo/bar@beta"]


def test_merge_repo_specs_skips_blank_entries():
    merged = fm._merge_repo_specs(
        [
            "   ",
            "@main",
            "foo/bar",
            "foo/bar@beta",
        ]
    )
    assert merged == ["foo/bar@beta"]
=======

    assert out.read_text() == "report"
    assert seen["repos"] == ["foo/bar@dev"]


def test_main_crawl_skips_blank_and_branch_only_specs(monkeypatch, tmp_path):
    out = tmp_path / "summary.md"
    seen: dict[str, list[str]] = {}

    class DummyCrawler:
        def __init__(self, repos, token=None):
            seen["repos"] = list(repos)

        def generate_summary(self):
            return "report"

    monkeypatch.setattr(fm, "RepoCrawler", DummyCrawler)
    missing_list = tmp_path / "missing.txt"
    fm.main(
        [
            "crawl",
            "   ",
            "@dev",
            "foo/bar",
            "--repos-file",
            str(missing_list),
            "--output",
            str(out),
        ]
    )

    assert out.read_text() == "report"
    assert seen["repos"] == ["foo/bar"]
>>>>>>> b0eea89c


def test_main_crawl_no_repos(tmp_path):
    repo_file = tmp_path / "repos.txt"
    repo_file.write_text("")
    out = tmp_path / "sum.md"
    with pytest.raises(SystemExit):
        fm.main(
            [
                "crawl",
                "--repos-file",
                str(repo_file),
                "--output",
                str(out),
            ]
        )<|MERGE_RESOLUTION|>--- conflicted
+++ resolved
@@ -91,19 +91,11 @@
     assert seen["repos"] == ["foo/bar", "baz/qux", "extra/repo"]
 
 
-<<<<<<< HEAD
 def test_main_crawl_branch_override_prefers_latest(monkeypatch, tmp_path):
     repo_file = tmp_path / "repos.txt"
     repo_file.write_text("foo/bar@alpha\nfoo/bar\nfoo/bar@main\n")
     out = tmp_path / "sum.md"
-    seen = {}
-=======
-def test_main_crawl_prefers_latest_branch_override(monkeypatch, tmp_path):
-    repo_file = tmp_path / "repos.txt"
-    repo_file.write_text("foo/bar\n")
-    out = tmp_path / "summary.md"
     seen: dict[str, list[str]] = {}
->>>>>>> b0eea89c
 
     class DummyCrawler:
         def __init__(self, repos, token=None):
@@ -116,37 +108,15 @@
     fm.main(
         [
             "crawl",
-<<<<<<< HEAD
             "foo/bar@beta",
-=======
-            "foo/bar@main",
-            "foo/bar@dev",
->>>>>>> b0eea89c
             "--repos-file",
             str(repo_file),
             "--output",
             str(out),
         ]
     )
-<<<<<<< HEAD
     assert out.read_text() == "report"
     assert seen["repos"] == ["foo/bar@beta"]
-
-
-def test_merge_repo_specs_skips_blank_entries():
-    merged = fm._merge_repo_specs(
-        [
-            "   ",
-            "@main",
-            "foo/bar",
-            "foo/bar@beta",
-        ]
-    )
-    assert merged == ["foo/bar@beta"]
-=======
-
-    assert out.read_text() == "report"
-    assert seen["repos"] == ["foo/bar@dev"]
 
 
 def test_main_crawl_skips_blank_and_branch_only_specs(monkeypatch, tmp_path):
@@ -177,7 +147,18 @@
 
     assert out.read_text() == "report"
     assert seen["repos"] == ["foo/bar"]
->>>>>>> b0eea89c
+
+
+def test_merge_repo_specs_skips_blank_entries():
+    merged = fm._merge_repo_specs(
+        [
+            "   ",
+            "@main",
+            "foo/bar",
+            "foo/bar@beta",
+        ]
+    )
+    assert merged == ["foo/bar@beta"]
 
 
 def test_main_crawl_no_repos(tmp_path):
